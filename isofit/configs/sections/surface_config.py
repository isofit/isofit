--- conflicted
+++ resolved
@@ -32,25 +32,14 @@
     """
 
     def __init__(self, sub_configdic: dict = None):
-        self._statevector_type = StateVectorConfig
-        self.statevector: StateVectorConfig = StateVectorConfig({})
-
         self._multi_surface_flag_type = bool
         self.multi_surface_flag = None
 
         self._sub_surface_class_file_type = str
         self.sub_surface_class_file = None
 
-<<<<<<< HEAD
         self._surface_class_file_type = str
         self.surface_class_file = None
-=======
-        # Multicomponent Surface
-        self._select_on_init_type = bool
-        self.select_on_init = True
-        """bool: This field, if present and set to true, forces us to use any initialization state and never change.
-        The state is preserved in the geometry object so that this object stays stateless"""
->>>>>>> a0e8dca1
 
         self._Surfaces_type = dict
         self.Surfaces = None
