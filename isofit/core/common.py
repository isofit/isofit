#! /usr/bin/env python3
#
#  Copyright 2018 California Institute of Technology
#
#  Licensed under the Apache License, Version 2.0 (the "License");
#  you may not use this file except in compliance with the License.
#  You may obtain a copy of the License at
#
#      http://www.apache.org/licenses/LICENSE-2.0
#
#  Unless required by applicable law or agreed to in writing, software
#  distributed under the License is distributed on an "AS IS" BASIS,
#  WITHOUT WARRANTIES OR CONDITIONS OF ANY KIND, either express or implied.
#  See the License for the specific language governing permissions and
#  limitations under the License.
#
# ISOFIT: Imaging Spectrometer Optimal FITting
# Author: David R Thompson, david.r.thompson@jpl.nasa.gov
#

import os
import json
import xxhash
import numpy as np
import scipy.linalg
from scipy.interpolate import RegularGridInterpolator
from os.path import expandvars, split, abspath
from numba import jit

from .. import jit_enabled, conditional_decorator


### Variables ###

# Maximum size of our hash tables
max_table_size = 500

binary_table = [np.array([[]]),
                np.array([[0], [1]]),
                np.array([[0, 0], [0, 1], [1, 0], [1, 1]]),
                np.array([[0, 0, 0], [0, 0, 1], [0, 1, 0], [0, 1, 1],
                         [1, 0, 0], [1, 0, 1], [1, 1, 0], [1, 1, 1]]),
                np.array([[0, 0, 0, 0], [0, 0, 0, 1],
                          [0, 0, 1, 0], [0, 0, 1, 1],
                          [0, 1, 0, 0], [0, 1, 0, 1],
                          [0, 1, 1, 0], [0, 1, 1, 1],
                          [1, 0, 0, 0], [1, 0, 0, 1],
                          [1, 0, 1, 0], [1, 0, 1, 1],
                          [1, 1, 0, 0], [1, 1, 0, 1],
                          [1, 1, 1, 0], [1, 1, 1, 1]]),
                np.array([[0, 0, 0, 0, 0], [0, 0, 0, 0, 1],
                          [0, 0, 0, 1, 0], [0, 0, 0, 1, 1],
                          [0, 0, 1, 0, 0], [0, 0, 1, 0, 1],
                          [0, 0, 1, 1, 0], [0, 0, 1, 1, 1],
                          [0, 1, 0, 0, 0], [0, 1, 0, 0, 1],
                          [0, 1, 0, 1, 0], [0, 1, 0, 1, 1],
                          [0, 1, 1, 0, 0], [0, 1, 1, 0, 1],
                          [0, 1, 1, 1, 0], [0, 1, 1, 1, 1],
                          [1, 0, 0, 0, 0], [1, 0, 0, 0, 1],
                          [1, 0, 0, 1, 0], [1, 0, 0, 1, 1],
                          [1, 0, 1, 0, 0], [1, 0, 1, 0, 1],
                          [1, 0, 1, 1, 0], [1, 0, 1, 1, 1],
                          [1, 1, 0, 0, 0], [1, 1, 0, 0, 1],
                          [1, 1, 0, 1, 0], [1, 1, 0, 1, 1],
                          [1, 1, 1, 0, 0], [1, 1, 1, 0, 1],
                          [1, 1, 1, 1, 0], [1, 1, 1, 1, 1]]),
                np.array([[0, 0, 0, 0, 0, 0], [0, 0, 0, 0, 0, 1],
                         [0, 0, 0, 0, 1, 0], [0, 0, 0, 0, 1, 1],
                         [0, 0, 0, 1, 0, 0], [0, 0, 0, 1, 0, 1],
                         [0, 0, 0, 1, 1, 0], [0, 0, 0, 1, 1, 1],
                         [0, 0, 1, 0, 0, 0], [0, 0, 1, 0, 0, 1],
                         [0, 0, 1, 0, 1, 0], [0, 0, 1, 0, 1, 1],
                         [0, 0, 1, 1, 0, 0], [0, 0, 1, 1, 0, 1],
                         [0, 0, 1, 1, 1, 0], [0, 0, 1, 1, 1, 1],
                         [0, 1, 0, 0, 0, 0], [0, 1, 0, 0, 0, 1],
                         [0, 1, 0, 0, 1, 0], [0, 1, 0, 0, 1, 1],
                         [0, 1, 0, 1, 0, 0], [0, 1, 0, 1, 0, 1],
                         [0, 1, 0, 1, 1, 0], [0, 1, 0, 1, 1, 1],
                         [0, 1, 1, 0, 0, 0], [0, 1, 1, 0, 0, 1],
                         [0, 1, 1, 0, 1, 0], [0, 1, 1, 0, 1, 1],
                         [0, 1, 1, 1, 0, 0], [0, 1, 1, 1, 0, 1],
                         [0, 1, 1, 1, 1, 0], [0, 1, 1, 1, 1, 1],
                         [1, 0, 0, 0, 0, 0], [1, 0, 0, 0, 0, 1],
                         [1, 0, 0, 0, 1, 0], [1, 0, 0, 0, 1, 1],
                         [1, 0, 0, 1, 0, 0], [1, 0, 0, 1, 0, 1],
                         [1, 0, 0, 1, 1, 0], [1, 0, 0, 1, 1, 1],
                         [1, 0, 1, 0, 0, 0], [1, 0, 1, 0, 0, 1],
                         [1, 0, 1, 0, 1, 0], [1, 0, 1, 0, 1, 1],
                         [1, 0, 1, 1, 0, 0], [1, 0, 1, 1, 0, 1],
                         [1, 0, 1, 1, 1, 0], [1, 0, 1, 1, 1, 1],
                         [1, 1, 0, 0, 0, 0], [1, 1, 0, 0, 0, 1],
                         [1, 1, 0, 0, 1, 0], [1, 1, 0, 0, 1, 1],
                         [1, 1, 0, 1, 0, 0], [1, 1, 0, 1, 0, 1],
                         [1, 1, 0, 1, 1, 0], [1, 1, 0, 1, 1, 1],
                         [1, 1, 1, 0, 0, 0], [1, 1, 1, 0, 0, 1],
                         [1, 1, 1, 0, 1, 0], [1, 1, 1, 0, 1, 1],
                         [1, 1, 1, 1, 0, 0], [1, 1, 1, 1, 0, 1],
                         [1, 1, 1, 1, 1, 0], [1, 1, 1, 1, 1, 1]])]

eps = 1e-5  # small value used in finite difference derivatives


### Classes ###

class VectorInterpolator:
    """."""

    def __init__(self, grid, data):
        self.n = data.shape[-1]
        grid_aug = grid + [np.arange(data.shape[-1])]
        self.itp = RegularGridInterpolator(grid_aug, data,
                                           bounds_error=False, fill_value=None)

    def __call__(self, points):

<<<<<<< HEAD
        x = np.zeros((self.n,len(points)+1))
=======
        x = s.zeros((self.n, len(points)+1))
>>>>>>> 48ce610f
        for i in range(len(points)):
            x[:, i] = points[i]
        # This last dimension is always an integer so no
        # interpolation is performed. This is done only
        # for performance reasons.
<<<<<<< HEAD
        x[:,-1] = np.arange(self.n)
=======
        x[:, -1] = s.arange(self.n)
>>>>>>> 48ce610f
        res = self.itp(x)

        return res


### Functions ###


def load_wavelen(wavelength_file):
    """Load a wavelength file, and convert to nanometers if needed."""

    q = np.loadtxt(wavelength_file)
    if q.shape[1] > 2:
        q = q[:, 1:3]
    if q[0, 0] < 100:
        q = q * 1000.0
    wl, fwhm = q.T
    return wl, fwhm


def emissive_radiance(emissivity, T, wl):
    """Radiance of a surface due to emission."""

    c_1 = 1.88365e32/np.pi
    c_2 = 14387690
    J_per_eV = 1.60218e-19
    wl_um = wl / 1000.0
    ph_per_sec_cm2_sr_nm = c_1/(wl**4)/(np.exp(c_2/wl/T)-1.0) * emissivity
    # photon energy in eV
    eV_per_sec_cm2_sr_nm = 1.2398 * ph_per_sec_cm2_sr_nm/wl_um
    W_per_cm2_sr_nm = J_per_eV * eV_per_sec_cm2_sr_nm
    uW_per_cm2_sr_nm = W_per_cm2_sr_nm*1e6
    dRdn_dT = c_1/(wl**4)*(-pow(np.exp(c_2/wl/T)-1.0, -2.0)) *\
        np.exp(c_2/wl/T)*(-pow(T, -2)*c_2/wl) *\
        emissivity/wl_um*1.2398*J_per_eV*1e6
    return uW_per_cm2_sr_nm, dRdn_dT


@conditional_decorator(jit, jit_enabled, forceobj=True)
def svd_inv(C, mineig=0, hashtable=None):
    """Fast stable inverse using SVD. This can handle near-singular matrices."""

    return svd_inv_sqrt(C, mineig, hashtable)[0]


@conditional_decorator(jit, jit_enabled)
def svd_inv_sqrt(C, mineig=0, hashtable=None):
    """Fast stable inverse using SVD. This can handle near-singular matrices.
    Also return the square root.
    """

    # If we have a hash table, look for the precalculated solution
    h = None
    if hashtable is not None:
        # If arrays are in Fortran ordering, they are not hashable.
        if not C.flags['C_CONTIGUOUS']:
            C = C.copy(order='C')
        h = xxhash.xxh64_digest(C)
        if h in hashtable:
            return hashtable[h]

    D, P = scipy.linalg.eigh(C)
    for count in range(3):
        if np.any(D < 0) or np.any(np.isnan(D)):
            inv_eps = 1e-6 * (count-1)*10
            D, P = scipy.linalg.eigh(C + np.diag(np.ones(C.shape[0]) * inv_eps))
        else:
            break

        if count == 3:
            raise ValueError('Matrix inversion contains negative values, even after adding ' +
                             '{} to the diagonal.  Sqrt fails'.format(inv_eps))

    Ds = np.diag(1/np.sqrt(D))
    L = P@Ds
    Cinv_sqrt = L@P.T
    Cinv = L@L.T

    # If there is a hash table, cache our solution.  Bound the total cache
    # size by removing any extra items in FIFO order.
    if hashtable is not None:
        hashtable[h] = (Cinv, Cinv_sqrt)
        while len(hashtable) > max_table_size:
            hashtable.popitem(last=False)

    return Cinv, Cinv_sqrt


def expand_path(directory, subpath):
    """Expand a path variable to an absolute path, if it is not one already."""

    if subpath.startswith('/'):
        return subpath
    return os.path.join(directory, subpath)


def recursive_replace(obj, key, val):
    """Find and replace a vector in a nested structure."""

    if isinstance(obj, dict):
        if key in obj:
            obj[key] = val
        for item in obj.values():
            recursive_replace(item, key, val)
    elif any(isinstance(obj, t) for t in (list, tuple)):
        for item in obj:
            recursive_replace(item, key, val)


def get_absorption(wl, absfile):
    """Calculate water and ice absorption coefficients using indices of
    refraction, and interpolate them to new wavelengths (user specifies nm)."""

    # read the indices of refraction
    q = np.loadtxt(absfile, delimiter=',')
    wl_orig_nm = q[:, 0]
    wl_orig_cm = wl_orig_nm/1e9*1e2
    water_imag = q[:, 2]
    ice_imag = q[:, 4]

    # calculate absorption coefficients in cm^-1
    water_abscf = water_imag*np.pi*4.0/wl_orig_cm
    ice_abscf = ice_imag*np.pi*4.0/wl_orig_cm

    # interpolate to new wavelengths (user provides nm)
    water_abscf_intrp = np.interp(wl, wl_orig_nm, water_abscf)
    ice_abscf_intrp = np.interp(wl, wl_orig_nm, ice_abscf)
    return water_abscf_intrp, ice_abscf_intrp


def recursive_reencode(j, shell_replace=True):
    """Recursively re-encode a dictionary."""

    if isinstance(j, dict):
        for key, value in j.items():
            j[key] = recursive_reencode(value)
        return j
    elif isinstance(j, list):
        for i, k in enumerate(j):
            j[i] = recursive_reencode(k)
        return j
    elif isinstance(j, tuple):
        return tuple([recursive_reencode(k) for k in j])
    else:
        if shell_replace and isinstance(j, str):
            try:
                j = expandvars(j)
            except IndexError:
                pass
        return j


def json_load_ascii(filename, shell_replace=True):
    """Load a hierarchical structure, convert all unicode to ASCII and
    expand environment variables."""

    with open(filename, 'r') as fin:
        j = json.load(fin)
        return recursive_reencode(j, shell_replace)


def load_config(config_file):
    """Configuration files are typically .json, with relative paths."""

    with open(config_file, 'r') as f:
        config = json.load(f)

    configdir, f = split(abspath(config_file))
    return expand_all_paths(config, configdir)


def expand_all_paths(config, configdir):
    """Expand any config entry containing the string 'file' into 
       an absolute path, if needed."""

    def recursive_expand(j):
        if isinstance(j, dict):
            for key, value in j.items():
                if isinstance(key, str) and \
                    ('file' in key or 'directory' in key or 'path' in key) and \
                        isinstance(value, str):
                    j[key] = expand_path(configdir, value)
                else:
                    j[key] = recursive_expand(value)
            return j
        elif isinstance(j, list):
            for i, k in enumerate(j):
                j[i] = recursive_expand(k)
            return j
        elif isinstance(j, tuple):
            return tuple([recursive_reencode(k) for k in j])
        return j

    return recursive_expand(config)


def find_header(imgfile):
    """Return the header associated with an image file."""

    if os.path.exists(imgfile+'.hdr'):
        return imgfile+'.hdr'
    ind = imgfile.rfind('.raw')
    if ind >= 0:
        return imgfile[0:ind]+'.hdr'
    ind = imgfile.rfind('.img')
    if ind >= 0:
        return imgfile[0:ind]+'.hdr'
    raise IOError('No header found for file {0}'.format(imgfile))


def expand_path(directory, subpath):
    """Turn a subpath into an absolute path if it is not absolute already."""

    if subpath.startswith('/'):
        return subpath
    return os.path.join(directory, subpath)


def rdn_translate(wvn, rdn_wvn):
    """Translate radiance out of wavenumber space."""

    dwvn = wvn[1:]-wvn[:-1]
    dwl = 10000.0/wvn[1:] - 10000.0/wvn[:-1]
    return rdn_wvn*(dwl/dwvn)


def resample_spectrum(x, wl, wl2, fwhm2, fill=False):
    """Resample a spectrum to a new wavelength / FWHM. 
       I assume Gaussian SRFs."""

    H = np.array([srf(wl, wi, fwhmi/2.355)
                 for wi, fwhmi in zip(wl2, fwhm2)])
    if fill is False:
        return np.dot(H, x[:, np.newaxis]).ravel()
    else:
        xnew = np.dot(H, x[:, np.newaxis]).ravel()
        good = np.isfinite(xnew)
        for i, xi in enumerate(xnew):
            if not good[i]:
                nearest_good_ind = np.argmin(abs(wl2[good]-wl2[i]))
                xnew[i] = xnew[nearest_good_ind]
        return xnew


def load_spectrum(init):
    """Load a single spectrum from a text file with initial columns giving
       wavelength and magnitude, respectively."""

    x = np.loadtxt(init)
    if x.ndim > 1:
        x = x[:, :2]
        wl, x = x.T
        if wl[0] < 100:
            wl = wl*1000.0  # convert microns -> nm if needed
        return x, wl
    else:
        return x, None


def srf(x, mu, sigma):
    """Spectral response function."""

    u = (x-mu)/abs(sigma)
    y = (1.0/(np.sqrt(2.0*np.pi)*abs(sigma)))*np.exp(-u*u/2.0)
    return y/y.sum()


def combos(inds):
    """Return all combinations of indices in a list of index sublists.
    For example, for the input [[1, 2], [3, 4, 5]] it would return:
        [[1, 3], [2, 3], [1, 4], [2, 4], [1, 5], [2, 5]]
    This is used for interpolation in the high-dimensional LUT.
    """

    n = len(inds)
    cases = np.prod([len(i) for i in inds])
    return np.array(np.meshgrid(*inds)).reshape((n, cases)).T<|MERGE_RESOLUTION|>--- conflicted
+++ resolved
@@ -113,21 +113,13 @@
 
     def __call__(self, points):
 
-<<<<<<< HEAD
         x = np.zeros((self.n,len(points)+1))
-=======
-        x = s.zeros((self.n, len(points)+1))
->>>>>>> 48ce610f
         for i in range(len(points)):
             x[:, i] = points[i]
         # This last dimension is always an integer so no
         # interpolation is performed. This is done only
         # for performance reasons.
-<<<<<<< HEAD
         x[:,-1] = np.arange(self.n)
-=======
-        x[:, -1] = s.arange(self.n)
->>>>>>> 48ce610f
         res = self.itp(x)
 
         return res
