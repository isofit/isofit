--- conflicted
+++ resolved
@@ -66,13 +66,8 @@
 
         # Initialize ray for parallel execution
         rayargs = {'address': self.config.implementation.ip_head,
-<<<<<<< HEAD
-                   #'redis_password': self.config.implementation.redis_password,
-                   'ignore_reinit_error':True,
-=======
                    '_redis_password': self.config.implementation.redis_password,
                    'ignore_reinit_error': self.config.implementation.ray_ignore_reinit_error,
->>>>>>> f22affe1
                    'local_mode': self.config.implementation.n_cores == 1}
 
         # only specify a temporary directory if we are not connecting to 
