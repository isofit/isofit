--- conflicted
+++ resolved
@@ -143,13 +143,7 @@
         self.multipart_transmittance = engine_config.multipart_transmittance
         self.topography_model = engine_config.topography_model
 
-<<<<<<< HEAD
         # ToDo: move setting of multipart rfl values to config
-=======
-        # REVIEW: This is statically set and doesn't seem to change anywhere, should this just be on the class definition?
-        self.earth_sun_distance_reference = np.loadtxt(self.earth_sun_distance_path)
-
->>>>>>> 30d398be
         if self.multipart_transmittance:
             self.test_rfls = [0.1, 0.5]
 
@@ -414,21 +408,12 @@
     # ToDo: we need to think about the best place for the two albedo method (here, radiative_transfer.py, utils, etc.)
     @staticmethod
     def two_albedo_method(
-<<<<<<< HEAD
             case0: dict,
             case1: dict,
             case2: dict,
             coszen: float,
             rfl1: float = 0.1,
             rfl2: float = 0.5,
-=======
-        p0: dict,
-        p1: dict,
-        p2: dict,
-        coszen: float,
-        rfl1: float = 0.1,
-        rfl2: float = 0.5,
->>>>>>> 30d398be
     ) -> dict:
         """
         Calculates split transmittance values from a multipart file using the
@@ -476,19 +461,14 @@
                 the forward model and account for more physics, currently
                 topography and glint.
         """
-<<<<<<< HEAD
         # Instrument channel widths
         widths = case0["width"]
         # Direct upward transmittance
+        # REVIEW: was [transup], then renamed to [transm_up_dif], 
+        # now re-renamed to [transm_up_dir] 
+        # since it only includes direct upward transmittance
         t_up_dir = case0["transm_up_dir"]
-=======
-        # Extract relevant columns
-        widths = p0["width"]
-        t_up_dirs = p0[
-            "transm_up_dif"
-        ]  # REVIEW: was [transup], then that was renamed to [transm_up_dif], but that doesn't match the variable name, commit: https://github.com/isofit/isofit/pull/383/commits/78e5a9abd5b4bd6f8bd55fe362e75ff5e8e89f22
->>>>>>> 30d398be
-
+        
         # REVIEW: two_albedo_method-v1 used a single solar_irr value, but now we have an array of values
         # The last value in the new array is the same as the old v1, so for backwards compatibility setting that here
         # Top-of-atmosphere solar irradiance as a function of sun zenith angle
@@ -562,7 +542,7 @@
         return data
 
     # ToDo: to be removed in the future, for now still available to ensure compatibility with ModtranRTv1
-    def two_albedo_method_old(
+    def two_albedo_methodv1(
         self,
         transups: list,
         drct_rflts_1: list,
