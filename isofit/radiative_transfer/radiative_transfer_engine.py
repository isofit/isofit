#! /usr/bin/env python3
#
#  Copyright 2018 California Institute of Technology
#
#  Licensed under the Apache License, Version 2.0 (the "License");
#  you may not use this file except in compliance with the License.
#  You may obtain a copy of the License at
#
#      http://www.apache.org/licenses/LICENSE-2.0
#
#  Unless required by applicable law or agreed to in writing, software
#  distributed under the License is distributed on an "AS IS" BASIS,
#  WITHOUT WARRANTIES OR CONDITIONS OF ANY KIND, either express or implied.
#  See the License for the specific language governing permissions and
#  limitations under the License.
#
# ISOFIT: Imaging Spectrometer Optimal FITting
# Author: Philip G. Brodrick, philip.brodrick@jpl.nasa.gov
# Author: Niklas Bohn, urs.n.bohn@jpl.nasa.gov
#

import logging
import os
import time
from types import SimpleNamespace
from typing import Callable

import numpy as np
import xarray as xr

import isofit
from isofit import ray
from isofit.configs.sections.radiative_transfer_config import (
    RadiativeTransferEngineConfig,
)
from isofit.core import common
from isofit.core.geometry import Geometry
from isofit.radiative_transfer import luts

Logger = logging.getLogger(__file__)


class RadiativeTransferEngine:
    # Allows engines to outright disable the parallelized sims if they do nothing
    _disable_makeSim = False

    # These are retrieved from the geom object
    geometry_input_names = [
        "observer_azimuth",
        "observer_zenith",
        "solar_azimuth",
        "solar_zenith",
        "relative_azimuth",
        "observer_altitude_km",
        "surface_elevation_km",
    ]
    # ...
    angular_lut_keys_degrees = [
        "observer_azimuth",
        "observer_zenith",
        "solar_azimuth",
        "solar_zenith",
        "relative_azimuth",
    ]
    angular_lut_keys_radians = []

    # Informs the VectorInterpolator the units for a given key
    angular_lut_keys = {
        # Degrees
        "observer_azimuth": "d",
        "observer_zenith": "d",
        "solar_azimuth": "d",
        "solar_zenith": "d",
        "relative_azimuth": "d",
        # Radians
        #   "key": "r",
        # All other keys default to "n" = Not angular
    }

    earth_sun_distance_path = os.path.join(
        isofit.root, "data", "earth_sun_distance.txt"
    )

    # These properties enable easy access to the lut data
    wl = property(lambda self: self["wl"])
    fwhm = property(lambda self: self["fwhm"])
    coszen = property(lambda self: self["coszen"])
    solar_irr = property(lambda self: self["solar_irr"])

    def __init__(
        self,
        engine_config: RadiativeTransferEngineConfig,
        lut_path: str = "",
        lut_grid: dict = None,
        wavelength_file: str = None,
        interpolator_style: str = "mlg",
        build_interpolators: bool = True,
        overwrite_interpolator: bool = False,
        wl: np.array = [],  # Wavelength override
        fwhm: np.array = [],  # fwhm override
    ):
        if lut_path is None:
            Logger.error(
                "The lut_path must be a valid path at this time. Either it exists as a valid LUT or a LUT will be generated to that path"
            )

        # Keys of the engine_config are available via self unless overridden
        # eg. engine_config.lut_names == self.lut_names
        self.engine_config = engine_config

        # TODO: mlky should do all this verification stuff
        # Verify either the LUT file exists or a LUT grid is provided
        self.lut_path = lut_path = str(lut_path) or engine_config.lut_path
        exists = os.path.isfile(lut_path)
        if not exists and lut_grid is None:
            raise AttributeError(
                "Must provide either a prebuilt LUT file or a LUT grid"
            )

        # Save parameters to instance
        self.interpolator_style = interpolator_style
        self.overwrite_interpolator = overwrite_interpolator

        self.treat_as_emissive = engine_config.treat_as_emissive
        self.engine_base_dir = engine_config.engine_base_dir
        self.sim_path = engine_config.sim_path

        # Enable special modes - argument: get from HDF5
        self.multipart_transmittance = engine_config.multipart_transmittance
        self.topography_model = engine_config.topography_model
        self.glint_model = engine_config.glint_model

        # Specify wavelengths and fwhm to be used for either resampling an existing LUT or building a new instance
        if not any(wl) or not any(fwhm):
            self.wavelength_file = wavelength_file
            if os.path.exists(wavelength_file):
                Logger.info(f"Loading from wavelength_file: {wavelength_file}")
                try:
                    wl, fwhm = common.load_wavelen(wavelength_file)
                except:
                    pass

        # ToDo: move setting of multipart rfl values to config
        if self.multipart_transmittance:
            self.test_rfls = [0.1, 0.5]

        # Extract from LUT file if available, otherwise initialize it
        if exists:
            Logger.info(f"Prebuilt LUT provided")
            Logger.debug(
                f"Reading from store: {lut_path}, subset={engine_config.lut_names}"
            )
            self.lut = luts.load(lut_path, subset=engine_config.lut_names)
            self.lut_grid = lut_grid or luts.extractGrid(self.lut)
            self.points, self.lut_names = luts.extractPoints(self.lut)

            # if necessary, resample prebuilt LUT to desired instrument spectral response
            if not all(wl == self.wl):
                conv = xr.Dataset(coords={"wl": wl, "point": self.lut.point})
                for quantity in self.lut:
                    conv[quantity] = (
                        ("wl", "point"),
                        common.resample_spectrum(
                            self.lut[quantity].data, self.wl, wl, fwhm
                        ),
                    )
                self.lut = conv
        elif engine_config.engine_name == "KernelFlowsGP":
            Logger.info(f"Emulating LUT using Kernel Flows GP")

            self.lut_names = [
                "AOT550",
                "surface_elevation_km",
                "H2OSTR",
                "relative_azimuth",
                "solar_zenith",
                "observer_zenith",
            ]

            self.default_lut_grid = {
                "AOT550": [0.001, 0.2, 0.4, 0.6, 0.8, 1.0],
                "surface_elevation_km": [0.0, 1.5, 3.0, 4.5, 6.0],
                "H2OSTR": [0.05, 0.75, 1.5, 2.25, 3.0, 3.75, 4.5],
                "relative_azimuth": [0.0, 30.0, 60.0, 90.0, 120.0, 150.0, 180.0],
                "solar_zenith": [0.0, 15.0, 30.0, 45.0, 60.0, 75.0],
                "observer_zenith": [0.0, 10.0, 20.0, 30.0, 40.0],
            }

            self.lut_grid = lut_grid
            self.lut_points = []

            for ii, key in enumerate(self.lut_names):
                if key in lut_grid.keys():
                    if len(lut_grid[key]) > 1:
                        self.lut_points.append(lut_grid[key])
                    elif len(lut_grid[key]) == 1:
                        self.lut_points.append(
                            [
                                lut_grid[key][0] * 0.99,
                                lut_grid[key][0],
                                lut_grid[key][0] * 1.01,
                            ]
                        )
                try:
                    len(self.lut_points[ii])
                except IndexError:
                    Logger.warning(
                        f"No grid points for {key} provided. Assigning default LUT grid."
                    )
                    self.lut_points.append(self.default_lut_grid[key])

            self.points = common.combos(self.lut_points)

            from .kernel_flows import KernelFlowsRT

            E = KernelFlowsRT(engine_config, wl, fwhm)
            self.lut = E.predict(self.points)
        else:
            Logger.info(f"No LUT store found, beginning initialization and simulations")
            # Check if both wavelengths and fwhm are provided for building the LUT
            if not any(wl) or not any(fwhm):
                Logger.error(
                    "No wavelength information found, please provide either as file or input argument"
                )
                raise AttributeError(
                    "No wavelength information found, please provide either as file or input argument"
                )

            Logger.debug(f"Writing store to: {self.lut_path}")
            self.lut_grid = lut_grid
            self.lut_names = list(lut_grid)
            self.points = common.combos(lut_grid.values())

            Logger.info(f"Initializing LUT file")
            self.lut = luts.Create(
                file=self.lut_path,
                wl=wl,
                grid=self.lut_grid,
                onedim=[("fwhm", fwhm)],
            )

            # Create and populate a LUT file
            self.runSimulations()

        # Limit the wavelength per the config, does not affect data on disk
        if engine_config.wavelength_range is not None:
            Logger.info(
                f"Subsetting wavelengths to range: {engine_config.wavelength_range}"
            )
            self.lut = luts.sub(
                self.lut,
                "wl",
                dict(zip(["gte", "lte"], engine_config.wavelength_range)),
            )

        self.n_chan = len(self.wl)

        # TODO: This is a bad variable name - change (it's the number of input dimensions of the lut (p) not the number of samples)
        self.n_point = len(self.lut_names)

        # Simple 1-item cache for rte.interpolate()
        self.cached = SimpleNamespace(point=np.array([]))
        Logger.debug(f"LUTs fully loaded")

        # Attach interpolators
        if build_interpolators:
            self.build_interpolators()

            # For each point index, determine if that point derives from Geometry or x_RT
            self.indices = SimpleNamespace()

            # Hidden assumption: geometry keys come first, then come RTE keys
            self.geometry_input_names = set(self.geometry_input_names) - set(
                engine_config.statevector_names or self.lut_names
            )
            self.indices.geom = {
                i: key
                for i, key in enumerate(self.lut_names)
                if key in self.geometry_input_names
            }
            # If it wasn't a geom key, it's x_RT
            self.indices.x_RT = list(set(range(self.n_point)) - set(self.indices.geom))
            Logger.debug(f"Interpolators built")

    def __getitem__(self, key):
        """
        Enables key indexing for easier access to the numpy object store in
        self.lut[key]
        """
        if self.engine_config.engine_name == "KernelFlowsGP":
            return self.lut[key]
        else:
            return self.lut[key].load().data

    @property
    def lut_interp_types(self):
        return np.array([self.angular_lut_keys.get(key, "n") for key in self.lut_names])

    def build_interpolators(self):
        """
        Builds the interpolators using the LUT store

        TODO: optional load from/write to disk
        """
        self.luts = {}

        if self.engine_config.engine_name == "KernelFlowsGP":
            # Create the unique
            grid = self.lut_points

            for key in self.alldim:
                data = self.lut[key].reshape(
                    len(grid[0]),
                    len(grid[1]),
                    len(grid[2]),
                    len(grid[3]),
                    len(grid[4]),
                    len(grid[5]),
                    len(self.lut["wl"]),
                )
                self.luts[key] = common.VectorInterpolator(
                    grid_input=grid,
                    data_input=data,
                    lut_interp_types=self.lut_interp_types,
                    version=self.interpolator_style,
                )
        else:
            # Convert from 2d (point, wl) to Nd (*luts, wl)
            ds = self.lut.unstack("point")

            # Make sure its in expected order, wl at the end
            ds = ds.transpose(*self.lut_names, "wl")

            grid = [ds[key].data for key in self.lut_names]

<<<<<<< HEAD
            # Create the unique
            for key in self.alldim:
                self.luts[key] = common.VectorInterpolator(
                    grid_input=grid,
                    data_input=ds[key].load(),
                    lut_interp_types=self.lut_interp_types,
                    version=self.interpolator_style,
                )
=======
        # Create the unique
        for key in luts.Keys.alldim:
            self.luts[key] = common.VectorInterpolator(
                grid_input=grid,
                data_input=ds[key].load().data,
                lut_interp_types=self.lut_interp_types,
                version=self.interpolator_style,
            )
>>>>>>> 58b2fb5c

    def preSim(self):
        """
        This is an optional function that can be defined by a subclass RTE to be called
        directly before runSim() is executed. A subclass may return a dict containing
        any single or non-dimensional variables to be saved to the LUT file
        """
        ...

    def makeSim(self, point: np.array, template_only: bool = False):
        """
        Prepares and executes a radiative transfer engine's simulations

        Args:
            point (np.array): conditions to alter in simulation
            template_only (bool): only write template file and then stop
        """
        raise NotImplemented(
            "This method must be defined by the subclass RTE, (TODO) see ISOFIT documentation for more information"
        )

    def readSim(self, point: np.array):
        """
        Reads simulation results to standard form

        Args:
            point (np.array): conditions to alter in simulation
        """
        raise NotImplemented(
            "This method must be defined by the subclass RTE, (TODO) see ISOFIT documentation for more information"
        )

    def postSim(self):
        """
        This is an optional function that can be defined by a subclass RTE to be called
        directly after runSim() is finished. A subclass may return a dict containing
        any single or non-dimensional variables to be saved to the LUT file
        """
        ...

    def point_to_filename(self, point: np.array) -> str:
        """Change a point to a base filename

        Args:
            point (np.array): conditions to alter in simulation

        Returns:
            str: basename of the file to use for this point
        """
        filename = "_".join(
            ["%s-%6.4f" % (n, x) for n, x in zip(self.lut_names, point)]
        )
        return filename

    def get_coszen(self, point: np.array) -> float:
        """Get solar zenith cosine from point

        Args:
            point (np.array): conditions to alter in simulation

        Returns:
            float: cosine of solar zenith angle at the given point
        """
        if "solar_zenith" in self.lut_names:
            return [np.cos(np.deg2rad(point[self.lut_names.index("solar_zenith")]))]
        else:
            return [0.2]
            # TODO: raise AttributeError("Havent implemented this yet....should have a default read from template")

    # TODO: change this name
    def get(self, x_RT: np.array, geom: Geometry) -> dict:
        """
        Retrieves the interpolation values for a given point

        Parameters
        ----------
        x_RT: np.array
            Radiative-transfer portion of the statevector
        geom: Geometry
            Local geometry conditions for lookup

        Returns
        -------
        self.interpolate(point): dict
            ...
        """
        point = np.zeros(self.n_point)

        point[self.indices.x_RT] = x_RT
        for i, key in self.indices.geom.items():
            point[i] = getattr(geom, key)

        return self.interpolate(point)

    def interpolate(self, point: np.array) -> dict:
        """
        Compiles the results of the interpolators for a given point
        """
        if self.cached.point.size and (point == self.cached.point).all():
            return self.cached.value

        # Run the interpolators
        value = {key: lut(point) for key, lut in self.luts.items()}

        # Update the cache
        self.cached.point = point
        self.cached.value = value

        return value

    def runSimulations(self) -> None:
        """
        Run all simulations for the LUT grid.

        """
        Logger.info(f"Running any pre-sim functions")
        pre = self.preSim()

        if pre:
            Logger.info("Saving pre-sim data to index zero of all dimensions except wl")
            Logger.debug(f"pre-sim data contains keys: {pre.keys()}")

            point = {key: 0 for key in self.lut_names}
            self.lut.writePoint(point, data=pre)

        # Make the LUT calls (in parallel if specified)
        if not self._disable_makeSim:
            Logger.info("Executing parallel simulations")

            # Place into shared memory space to avoid spilling
            lut_names = ray.put(self.lut_names)
            makeSim = ray.put(self.makeSim)
            readSim = ray.put(self.readSim)
            lut_path = ray.put(self.lut_path)
            jobs = [
                streamSimulation.remote(point, lut_names, makeSim, readSim, lut_path)
                for point in self.points
            ]
            ray.get(jobs)
<<<<<<< HEAD
            del lut_names, makeSim, readSim, lut_path
=======

            # Report a percentage complete every 10% and flush to disk at those intervals
            report = common.Track(
                jobs,
                step=10,
                reverse=True,
                print=Logger.info,
                message="simulations complete",
            )

            # Update the lut as point simulations stream in
            while jobs:
                [done], jobs = ray.wait(jobs, num_returns=1)

                # Retrieve the return of the finished job
                ret = ray.get(done)

                # If a simulation fails then it will return None
                if ret:
                    self.lut.queuePoint(*ret)

                if report(len(jobs)):
                    Logger.info("Flushing netCDF to disk")
                    self.lut.flush()

            # Shouldn't be hit but just in case
            if self.lut.hold:
                Logger.warning("Not all points were flushed, doing so now")
                self.lut.flush()
>>>>>>> 58b2fb5c
        else:
            Logger.debug("makeSim is disabled for this engine")

        Logger.info(f"Running any post-sim functions")
        post = self.postSim()

        if post:
            Logger.info(
                "Saving post-sim data to index zero of all dimensions except wl"
            )
            Logger.debug(f"post-sim data contains keys: {post.keys()}")

            point = {key: 0 for key in self.lut_names}
            self.lut.writePoint(point, data=post)

        # Reload the LUT now that it's populated
        self.lut = luts.load(self.lut_path)

    def summarize(self, x_RT, *_):
        """
        Pretty prints lut_name=value, ...
        """
        pairs = zip(self.lut_names, x_RT)
        return " ".join([f"{name}={val:5.3f}" for name, val in pairs])

    # REVIEW: We need to think about the best place for the two albedo method (here, radiative_transfer.py, utils, etc.)
    @staticmethod
    def two_albedo_method(
        case0: dict,
        case1: dict,
        case2: dict,
        coszen: float,
        rfl1: float = 0.1,
        rfl2: float = 0.5,
    ) -> dict:
        """
        Calculates split transmittance values from a multipart file using the
        two-albedo method. See notes for further detail.

        Parameters
        ----------
        case0: dict
            MODTRAN output for a non-reflective surface (case 0 of the channel file)
        case1: dict
            MODTRAN output for surface reflectance = rfl1 (case 1 of the channel file)
        case2: dict
            MODTRAN output for surface reflectance = rfl2 (case 2 of the channel file)
        coszen: float
            ...
        rfl1: float, defaults=0.1
            Surface reflectance  for case 1 of the MODTRAN output
        rfl2: float, defaults=0.5
            surface reflectance for case 2 of the MODTRAN output

        Returns
        -------
        data: dict
            Relevant information

        Notes
        -----
        This implementation follows Guanter et al. (2009)
        (DOI:10.1080/01431160802438555), modified by Nimrod Carmon. It is called
        the "2-albedo" method, referring to running MODTRAN with 2 different
        surface albedos. Alternatively, one could also run the 3-albedo method,
        which is similar to this one with the single difference where the
        "path_radiance_no_surface" variable is taken from a
        zero-surface-reflectance MODTRAN run instead of being calculated from
        2 MODTRAN outputs.

        There are a few argument as to why the 2- or 3-albedo methods are
        beneficial:
            (1) For each grid point on the lookup table you sample MODTRAN 2 or
                3 times, i.e., you get 2 or 3 "data points" for the atmospheric
                parameter of interest. This in theory allows us to use a lower
                band model resolution for the MODTRAN run, which is much faster,
                while keeping high accuracy.
            (2) We use the decoupled transmittance products to expand
                the forward model and account for more physics, currently
                topography and glint.
        """
        # Instrument channel widths
        widths = case0["width"]
        # Direct upward transmittance
        # REVIEW: was [transup], then renamed to [transm_up_dif],
        # now re-renamed to [transm_up_dir]
        # since it only includes direct upward transmittance
        t_up_dir = case0["transm_up_dir"]

        # REVIEW: two_albedo_method-v1 used a single solar_irr value, but now we have an array of values
        # The last value in the new array is the same as the old v1, so for backwards compatibility setting that here
        # Top-of-atmosphere solar irradiance as a function of sun zenith angle
        E0 = case0["solar_irr"][-1] * coszen / np.pi

        # Direct ground reflected radiance at sensor for case 1 (sun->surface->sensor)
        # This includes direct down and direct up transmittance
        Ltoa_dir1 = case1["drct_rflt"]
        # Total ground reflected radiance at sensor for case 1 (sun->surface->sensor)
        # This includes direct + diffuse down, but only direct up transmittance
        Ltoa1 = case1["grnd_rflt"]

        # Transforming back to at-surface irradiance
        # Since Ltoa_dir1 and Ltoa1 only contain direct upward transmittance,
        # we can safely divide by t_up_dir without needing t_up_dif
        # Direct at-surface irradiance for case 1 (only direct down transmittance)
        E_down_dir1 = Ltoa_dir1 * np.pi / rfl1 / t_up_dir
        # Total at-surface irradiance for case 1 (direct + diffuse down transmittance)
        E_down1 = Ltoa1 * np.pi / rfl1 / t_up_dir

        # Total at-surface irradiance for case 2 (direct + diffuse down transmittance)
        E_down2 = case2["grnd_rflt"] * np.pi / rfl2 / t_up_dir

        # Atmospheric path radiance for case 1
        Lp1 = case1["path_rdn"]
        # Atmospheric path radiance for case 2
        Lp2 = case2["path_rdn"]

        # Total reflected radiance at surface (before upward atmospheric transmission) for case 1
        Lsurf1 = rfl1 * E_down1
        # Total reflected radiance at surface (before upward atmospheric transmission) for case 2
        Lsurf2 = rfl2 * E_down2
        # Atmospheric path radiance for non-reflective surface (case 0)
        Lp0 = ((Lsurf2 * Lp1) - (Lsurf1 * Lp2)) / (Lsurf2 - Lsurf1)

        # Diffuse upward transmittance
        t_up_dif = np.pi * (Lp1 - Lp0) / (rfl1 * E_down1)

        # Spherical albedo
        salb = (E_down1 - E_down2) / (Lsurf1 - Lsurf2)

        # Total at-surface irradiance for non-reflective surface (case 0)
        # Only add contribution from atmospheric spherical albedo
        E_down0 = E_down1 * (1 - rfl1 * salb)
        # Diffuse at-surface irradiance for non-reflective surface (case 0)
        E_down_dif0 = E_down0 - E_down_dir1

        # Direct downward transmittance
        t_down_dir = E_down_dir1 / widths / np.pi / E0
        # Diffuse downward transmittance
        t_down_dif = E_down_dif0 / widths / np.pi / E0

        # Return some keys from the first part plus the new calculated keys
        pass_forward = [
            "wl",
            "rhoatm",
            "solar_irr",
            "thermal_upwelling",
            "thermal_downwelling",
        ]
        data = {
            "sphalb": salb,
            "transm_up_dir": t_up_dir,
            "transm_up_dif": t_up_dif,
            "transm_down_dir": t_down_dir,
            "transm_down_dif": t_down_dif,
        }
        for key in pass_forward:
            data[key] = case0[key]

        return data


@ray.remote(num_cpus=1)
def streamSimulation(
    point: np.array,
    lut_names: list,
    simmer: Callable,
    reader: Callable,
    output: str,
    max_buffer_time: float = 0.5,
):
    """Run a simulation for a single point and stream the results to a saved lut file.

    Args:
        point (np.array): conditions to alter in simulation
        lut_names (list): Dimension names aka lut_names
        simmer (function): function to run the simulation
        reader (function): function to read the results of the simulation
        output (str): LUT store to save results to
        max_buffer_time (float, optional): _description_. Defaults to 0.5.
    """
    Logger.debug(f"Simulating(point={point})")

    # Slight delay to prevent all subprocesses from starting simultaneously
    time.sleep(np.random.rand() * max_buffer_time)

    # Execute the simulation
    simmer(point)

    # Read the simulation results
    data = reader(point)

    # Save the results to our LUT format
    if data:
        Logger.debug(f"Updating data point {point} for keys: {data.keys()}")

        return point, data
    else:
        Logger.warning(f"No data was returned for point {point}")<|MERGE_RESOLUTION|>--- conflicted
+++ resolved
@@ -128,7 +128,6 @@
         # Enable special modes - argument: get from HDF5
         self.multipart_transmittance = engine_config.multipart_transmittance
         self.topography_model = engine_config.topography_model
-        self.glint_model = engine_config.glint_model
 
         # Specify wavelengths and fwhm to be used for either resampling an existing LUT or building a new instance
         if not any(wl) or not any(fwhm):
@@ -333,25 +332,14 @@
 
             grid = [ds[key].data for key in self.lut_names]
 
-<<<<<<< HEAD
             # Create the unique
-            for key in self.alldim:
+            for key in luts.Keys.alldim:
                 self.luts[key] = common.VectorInterpolator(
                     grid_input=grid,
-                    data_input=ds[key].load(),
+                    data_input=ds[key].load().data,
                     lut_interp_types=self.lut_interp_types,
                     version=self.interpolator_style,
                 )
-=======
-        # Create the unique
-        for key in luts.Keys.alldim:
-            self.luts[key] = common.VectorInterpolator(
-                grid_input=grid,
-                data_input=ds[key].load().data,
-                lut_interp_types=self.lut_interp_types,
-                version=self.interpolator_style,
-            )
->>>>>>> 58b2fb5c
 
     def preSim(self):
         """
@@ -491,9 +479,6 @@
                 for point in self.points
             ]
             ray.get(jobs)
-<<<<<<< HEAD
-            del lut_names, makeSim, readSim, lut_path
-=======
 
             # Report a percentage complete every 10% and flush to disk at those intervals
             report = common.Track(
@@ -523,7 +508,6 @@
             if self.lut.hold:
                 Logger.warning("Not all points were flushed, doing so now")
                 self.lut.flush()
->>>>>>> 58b2fb5c
         else:
             Logger.debug("makeSim is disabled for this engine")
 
