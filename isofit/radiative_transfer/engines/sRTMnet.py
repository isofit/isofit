--- conflicted
+++ resolved
@@ -42,20 +42,12 @@
 
 class tfLikeModel:
     def __init__(self, input_file, weights=None, biases=None):
-<<<<<<< HEAD
-
-=======
->>>>>>> 088ad903
         if input_file is None and weights is not None and biases is not None:
             # If we have weights and biases provided directly
             self.weights = weights
             self.biases = biases
             self.input_file = None
-<<<<<<< HEAD
-        
-=======
-
->>>>>>> 088ad903
+
         elif input_file is not None:
             self.weights = []
             self.biases = []
@@ -70,24 +62,16 @@
                         weights.append(
                             np.array(self.model["model_weights"][n][n]["kernel:0"])
                         )
-<<<<<<< HEAD
-                        biases.append(np.array(self.model["model_weights"][n][n]["bias:0"]))
-=======
                         biases.append(
                             np.array(self.model["model_weights"][n][n]["bias:0"])
                         )
->>>>>>> 088ad903
                     else:
                         weights.append(
                             np.array(self.model["model_weights"][n][n]["kernel"])
                         )
-<<<<<<< HEAD
-                        biases.append(np.array(self.model["model_weights"][n][n]["bias"]))
-=======
                         biases.append(
                             np.array(self.model["model_weights"][n][n]["bias"])
                         )
->>>>>>> 088ad903
 
             self.weights = weights
             self.biases = biases
@@ -142,15 +126,9 @@
         aux = np.load(config.emulator_aux_file, allow_pickle=True)
 
         # TODO: Disable when sRTMnet_v120_aux is updated
-<<<<<<< HEAD
-        #aux_rt_quantities = np.where(
-        #    aux["rt_quantities"] == "transm", "transm_down_dif", aux["rt_quantities"]
-        #)
-=======
         # aux_rt_quantities = np.where(
         #    aux["rt_quantities"] == "transm", "transm_down_dif", aux["rt_quantities"]
         # )
->>>>>>> 088ad903
 
         # TODO: Re-enable when sRTMnet_v120_aux is updated
         # Verify expected keys exist
@@ -200,7 +178,6 @@
         resample = sixs.interp({"wl": aux["emulator_wavelengths"]})
 
         Logger.info("Loading and predicting with emulator")
-<<<<<<< HEAD
 
         if self.engine_config.emulator_file.endswith(".h5"):
             Logger.debug("Detected hdf5 (1c) emulator file format")
@@ -222,27 +199,6 @@
             predicts += response_offset
             predicts += resample
 
-=======
-
-        if self.engine_config.emulator_file.endswith(".h5"):
-            Logger.debug("Detected hdf5 (1c) emulator file format")
-
-            # Stack the quantities together along a new dimension named `quantity`
-            resample = resample.to_array("quantity").stack(stack=["quantity", "wl"])
-
-            ## Reduce from 3D to 2D by stacking along the wavelength dim for each quantity
-            # Convert to DataArray to stack the variables along a new `quantity` dimension
-            data = sixs.to_array("quantity").stack(stack=["quantity", "wl"])
-
-            scaler = aux.get("response_scaler", 100.0)
-
-            # Now predict, scale, and add the interpolations
-            emulator = tfLikeModel(self.engine_config.emulator_file)
-            predicts = da.from_array(emulator.predict(data))
-            predicts /= scaler
-            predicts += resample
-
->>>>>>> 088ad903
             # Unstack back to a dataset and save
             predicts = predicts.unstack("stack").to_dataset("quantity")
 
@@ -255,7 +211,6 @@
             for key in aux_rt_quantities:
                 emulator = tfLikeModel(None, weights=weights[key], biases=biases[key])
                 lp = emulator.predict(sixs[key].values)
-<<<<<<< HEAD
                 lp /= aux["response_scaler"].item()[key] 
                 lp += aux["response_offset"].item()[key]
                 
@@ -264,13 +219,6 @@
                 lp[ltz] = -1 * resample[key].values[ltz]
 
                 predicts[key] = resample[key] + lp
-
-                
-=======
-                lp /= aux["response_scaler"].item()[key]
-                lp += aux["response_offset"].item()[key]
-                predicts[key] = resample[key] + lp
->>>>>>> 088ad903
 
         self.predict_path = os.path.join(
             self.engine_config.sim_path, "sRTMnet.predicts.nc"
