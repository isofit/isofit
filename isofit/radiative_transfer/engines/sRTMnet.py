#
#  Copyright 2019 California Institute of Technology
#
#  Licensed under the Apache License, Version 2.0 (the "License");
#  you may not use this file except in compliance with the License.
#  You may obtain a copy of the License at
#
#      http://www.apache.org/licenses/LICENSE-2.0
#
#  Unless required by applicable law or agreed to in writing, software
#  distributed under the License is distributed on an "AS IS" BASIS,
#  WITHOUT WARRANTIES OR CONDITIONS OF ANY KIND, either express or implied.
#  See the License for the specific language governing permissions and
#  limitations under the License.
#
# ISOFIT: Imaging Spectrometer Optimal FITting
# Author: Philip G Brodrick, philip.brodrick@jpl.nasa.gov
#
from __future__ import annotations

import datetime
import logging
import os
from copy import deepcopy
from pathlib import Path

import dask.array as da
import h5py
import numpy as np
import yaml
from scipy.interpolate import interp1d

<<<<<<< HEAD
from isofit.core.common import resample_spectrum
=======
from isofit.core.common import resample_spectrum, calculate_resample_matrx
>>>>>>> 7ca15a12
from isofit.core import units
from isofit.radiative_transfer import luts
from isofit.radiative_transfer.engines import SixSRT
from isofit.radiative_transfer.radiative_transfer_engine import RadiativeTransferEngine

Logger = logging.getLogger(__file__)


class tfLikeModel:
    def __init__(self, input_file, weights=None, biases=None):
        if input_file is None and weights is not None and biases is not None:
            # If we have weights and biases provided directly
            self.weights = weights
            self.biases = biases
            self.input_file = None

        elif input_file is not None:
            self.weights = []
            self.biases = []
            self.input_file = input_file
            self.model = h5py.File(input_file, "r")

            weights = []
            biases = []
            for _n, n in enumerate(self.model["model_weights"].keys()):
                if "dense" in n:
                    if "kernel:0" in self.model["model_weights"][n][n]:
                        weights.append(
                            np.array(self.model["model_weights"][n][n]["kernel:0"])
                        )
                        biases.append(
                            np.array(self.model["model_weights"][n][n]["bias:0"])
                        )
                    else:
                        weights.append(
                            np.array(self.model["model_weights"][n][n]["kernel"])
                        )
                        biases.append(
                            np.array(self.model["model_weights"][n][n]["bias"])
                        )

            self.weights = weights
            self.biases = biases
            self.input_file = input_file
        else:
            raise ValueError(
                "You must provide either an input_file or both weights and biases."
            )

    def leaky_re_lu(self, x, alpha=0.4):
        return np.maximum(alpha * x, x)

    def predict(self, x):
        xi = x.copy()
        for i, (M, b) in enumerate(zip(self.weights, self.biases)):
            yi = np.dot(xi, M) + b
            # apply leaky_relu unless we're at the output layer
            if i < len(self.weights) - 1:
                xi = self.leaky_re_lu(yi)
        return yi


class SimulatedModtranRT(RadiativeTransferEngine):
    """
    A hybrid surrogate-model and emulator of MODTRAN-like results.  A description of
    the model can be found in:
        P.G. Brodrick, D.R. Thompson, J.E. Fahlen, M.L. Eastwood, C.M. Sarture, S.R. Lundeen, W. Olson-Duvall,
        N. Carmon, and R.O. Green. Generalized radiative transfer emulation for imaging spectroscopy reflectance
        retrievals. Remote Sensing of Environment, 261:112476, 2021.doi: 10.1016/j.rse.2021.112476.
    """

    lut_quantities = {
        "rhoatm",
        "sphalb",
        "transm_down_dir",
        "transm_down_dif",  # NOTE: Formerly transm
        "transm_up_dif",
        "transm_up_dir",  # NOTE: Formerly transup
    }

    def preSim(self):
        """
        sRTMnet leverages 6S to simulate results which is best done before sRTMnet begins
        simulations itself
        """

        Logger.info("Creating a simulator configuration")
        # Create a copy of the engine_config and populate it with 6S parameters
        config = build_sixs_config(self.engine_config)

        # Emulator Aux
        aux = np.load(config.emulator_aux_file, allow_pickle=True)

        # TODO: Disable when sRTMnet_v120_aux is updated
        aux_rt_quantities = np.where(
            aux["rt_quantities"] == "transm", "transm_down_dif", aux["rt_quantities"]
        )

        # TODO: Re-enable when sRTMnet_v120_aux is updated
        # Verify expected keys exist
        missing = self.lut_quantities - set(aux["rt_quantities"].tolist())
<<<<<<< HEAD
        if missing:
            raise AttributeError(
                f"Emulator Aux rt_quantities does not contain the following required keys: {missing}"
            )
        aux_rt_quantities = self.lut_quantities
=======
        # if missing:
        #    raise AttributeError(
        #        f"Emulator Aux rt_quantities does not contain the following required keys: {missing}"
        #    )
        # aux_rt_quantities = self.lut_quantities
>>>>>>> 7ca15a12

        # Emulator keys (sRTMnet)
        self.emu_wl = aux["emulator_wavelengths"]

        # Simulation wavelengths overrides, always fixed size
        self.sim_wl = np.arange(350, 2500 + 2.5, 2.5)
        self.sim_fwhm = np.full(self.sim_wl.size, 2.0)

        # Build the 6S simulations
        Logger.info("Building simulator and executing (6S)")
        sim = SixSRT(
            config,
            wl=self.sim_wl,
            fwhm=self.sim_fwhm,
            lut_path=config.lut_path,
            lut_grid=self.lut_grid,
            modtran_emulation=True,
            build_interpolators=False,
        )

        if self.engine_config.rte_configure_and_exit:
            return

        # Extract useful information from the sim
        self.esd = sim.esd
        self.sim_lut_path = config.lut_path

        ## Prepare the sim results for the emulator
        # In some atmospheres the values get down to basically 0, which 6S can’t quite handle and will resolve to NaN instead of 0
        # Safe to replace here
        if sim.lut[aux_rt_quantities].isnull().any():
            Logger.debug("Simulator detected to have NaNs, replacing with 0s")
            sim.lut = sim.lut.fillna(0)

        # Interpolate the sim results from its wavelengths to the emulator wavelengths
        Logger.info("Interpolating simulator quantities to emulator size")
        sixs = sim.lut[aux_rt_quantities]
        resample = sixs.interp({"wl": aux["emulator_wavelengths"]})

        Logger.info("Loading and predicting with emulator")
        if self.engine_config.emulator_file.endswith(".h5"):
            Logger.debug("Detected hdf5 (3c) emulator file format")
<<<<<<< HEAD
=======
            self.component_mode = "1c"
>>>>>>> 7ca15a12

            # Stack the quantities together along a new dimension named `quantity`
            resample = resample.to_array("quantity").stack(stack=["quantity", "wl"])

            ## Reduce from 3D to 2D by stacking along the wavelength dim for each quantity
            # Convert to DataArray to stack the variables along a new `quantity` dimension
            data = sixs.to_array("quantity").stack(stack=["quantity", "wl"])

            scaler = aux.get("response_scaler", 100.0)
            response_offset = aux.get("response_offset", 0.0)

            # Now predict, scale, and add the interpolations
            emulator = tfLikeModel(self.engine_config.emulator_file)
            predicts = da.from_array(emulator.predict(data))
            predicts /= scaler
            predicts += response_offset
            predicts += resample

            # Unstack back to a dataset and save
            predicts = predicts.unstack("stack").to_dataset("quantity")

        elif self.engine_config.emulator_file.endswith(".npz"):
            Logger.debug("Detected npz (6c) emulator file format")
<<<<<<< HEAD
=======
            self.component_mode = "6c"
>>>>>>> 7ca15a12

            weights = aux["weights"].item()
            biases = aux["biases"].item()

            # This is an array of feature points tacked onto the interpolated 6s values
            feature_point_names = aux["feature_point_names"].tolist()
            if len(feature_point_names) > 0:

                # Populate the 6S parameter values from a modtran template file
                with open(self.engine_config.template_file, "r") as file:
                    data = yaml.safe_load(file)["MODTRAN"][0]["MODTRANINPUT"]

                add_vector = np.zeros((self.points.shape[0], len(feature_point_names)))
                for _fpn, fpn in enumerate(feature_point_names):
                    if fpn in self.lut_names:
                        add_vector[:, feature_point_names.index(fpn)] = self.points[
                            :, self.lut_names.index(fpn)
                        ]
                    elif fpn == "H2OSTR":
                        add_vector[:, _fpn] = 2.5
                        Logger.warning(f"Using default const H2OSTR of 2.5 g/cm2.")
                    elif fpn == "AERFRAC_2" or fpn == "AOT550":
                        add_vector[:, _fpn] = 0.06
                        Logger.warning(f"Using default const AOD of 0.06.")
                    elif fpn == "observer_altitude_km":
                        add_vector[:, _fpn] = data["GEOMETRY"]["H1ALT"]
                    elif fpn == "surface_elevation_km":
                        add_vector[:, _fpn] = data["SURFACE"]["GNDALT"]
                    else:
                        raise ValueError(f"Feature point {fpn} not found in points")

            predicts = resample.copy(deep=True)
            for key in aux_rt_quantities:
                emulator = tfLikeModel(None, weights=weights[key], biases=biases[key])
                if len(feature_point_names) > 0:
                    lp = emulator.predict(np.hstack((sixs[key].values, add_vector)))
                else:
                    lp = emulator.predict(sixs[key].values)
                lp /= aux["response_scaler"].item()[key]
                lp += aux["response_offset"].item()[key]
<<<<<<< HEAD

                # filter out negative values for numerical stability before integrating
                ltz = resample[key].values + lp < 0
                lp[ltz] = -1 * resample[key].values[ltz]

=======

                # filter out negative values for numerical stability before integrating
                ltz = resample[key].values + lp < 0
                lp[ltz] = -1 * resample[key].values[ltz]

>>>>>>> 7ca15a12
                predicts[key] = resample[key] + lp

        self.predict_path = os.path.join(
            self.engine_config.sim_path, "sRTMnet.predicts.nc"
        )
        Logger.info(f"Saving intermediary prediction results to: {self.predict_path}")
        luts.saveDataset(self.predict_path, predicts)

        # Convert our irradiance to date 0 then back to current date
        # sc - If statement to make sure tsis solar model is used if supplied
        if os.path.basename(config.irradiance_file) == "tsis_f0_0p1.txt":
            # Load coarser TSIS model to match emulator expectations
            _, sol_irr = np.loadtxt(
                os.path.split(config.irradiance_file)[0] + "/tsis_f0_0p5.txt"
            ).T
            sol_irr = sol_irr / 10  # Convert to uW cm-2 sr-1 nm-1
        else:
            sol_irr = aux["solar_irr"]  # Otherwise, use sRTMnet f0
        irr_ref = sim.esd[200, 1]  # Irradiance factor
        irr_cur = sim.esd[sim.day_of_year - 1, 1]  # Factor for current date
        sol_irr = sol_irr * irr_ref**2 / irr_cur**2

        self.emulator_sol_irr = sol_irr
        self.emulator_coszen = sim["coszen"]
<<<<<<< HEAD
=======
        self.emulator_H = calculate_resample_matrx(self.emu_wl, self.wl, self.fwhm)
>>>>>>> 7ca15a12

        # Insert these into the LUT file
        return {
            "coszen": sim["coszen"],
            "solzen": sim["solzen"],
            "solar_irr": resample_spectrum(sol_irr, self.emu_wl, self.wl, self.fwhm),
        }

    def makeSim(self, point):
        """
        sRTMnet does not implement a makeSim because it leverages 6S as its simulator
        As such, preSim() to create 6S, readSim() to process the 6S results
        """
        pass

    def readSim(self, point):
        """
        Resamples the predicts produced by preSim to be saved in self.lut_path
        """
        # REVIEW: Likely should chunk along the point dim to improve this
        data = luts.load(self.predict_path, mode="r").sel(point=tuple(point)).load()
<<<<<<< HEAD
        return {
            key: resample_spectrum(
                (
                    values.data
                    if key == "sphalb"
                    else units.transm_to_rdn(
                        values.data, self.emulator_coszen, self.emulator_sol_irr
                    )
                ),
                self.emu_wl,
                self.wl,
                self.fwhm,
=======

        # Resample the emulator resolution (fixed) to the RT resolution
        outdict = {
            key: resample_spectrum(
                values.data,
                self.emu_wl,
                self.wl,
                self.fwhm,
                H=self.emulator_H,
>>>>>>> 7ca15a12
            )
            for key, values in data.items()
            if values.data.dtype != "int64"
        }

<<<<<<< HEAD
=======
        # Keep transmittances as transmitance, but convert coupling terms to radiance
        # TODO - get rhoatm out of this list.  Probably easiest to implement a bulk
        # rt_mode purge
        for key in ["dir-dir", "dir-dif", "dif-dir", "dif-dif", "rhoatm"]:
            logging.info(key)
            fullspec_val = units.transm_to_rdn(
                data[key].data, self.emulator_coszen, self.emulator_sol_irr
            )
            outdict[key] = resample_spectrum(
                fullspec_val, self.emu_wl, self.wl, self.fwhm, H=self.emulator_H
            )

        return outdict

>>>>>>> 7ca15a12
    def postSim(self):
        """
        Post-simulation adjustments for sRTMnet.
        """
        # Update engine to run in RDN mode
        self.rt_mode = "rdn"
        # self.lut["RT_mode"] = "rdn"
        self.lut.setAttr("RT_mode", "rdn")


def build_sixs_config(engine_config):
    """
    Builds a configuration object for a 6S simulation using a MODTRAN template
    """
    if not os.path.exists(engine_config.template_file):
        raise FileNotFoundError(
            f"MODTRAN template file does not exist: {engine_config.template_file}"
        )

    # First create a copy of the starting config
    config = deepcopy(engine_config)

    # Populate the 6S parameter values from a modtran template file
    with open(config.template_file, "r") as file:
        data = yaml.safe_load(file)["MODTRAN"][0]["MODTRANINPUT"]

    # Do a quickk conversion to put things in solar azimuth/zenith terms for 6s
    dt = (
        datetime.datetime(2000, 1, 1)
        + datetime.timedelta(days=data["GEOMETRY"]["IDAY"] - 1)
        + datetime.timedelta(hours=data["GEOMETRY"]["GMTIME"])
    )

    relative_azimuth = data["GEOMETRY"]["PARM1"]
    observer_azimuth = data["GEOMETRY"]["TRUEAZ"]
    # RT simulations commonly only depend on the relative azimuth,
    # so we don't care if we do view azimuth + or - relative azimuth.
    # In addition, sRTMnet was only trained on relative azimuth = 0°,
    # so providing different values here would have no implications.
    solar_azimuth = np.minimum(
        observer_azimuth + relative_azimuth, observer_azimuth - relative_azimuth
    )
    solar_zenith = data["GEOMETRY"]["PARM2"]

    # Tweak parameter values for sRTMnet
    config.aerosol_model_file = None
    config.aerosol_template_file = None
    config.emulator_file = None
    config.day = dt.day
    config.month = dt.month
    config.elev = data["SURFACE"]["GNDALT"]
    config.alt = data["GEOMETRY"]["H1ALT"]
    config.solzen = solar_zenith
    config.solaz = solar_azimuth
    # the MODTRAN config provides the view zenith in MODTRAN convention,
    # so substract from 180 here as 6s follows the ANG OBS file convention
    config.viewzen = 180 - data["GEOMETRY"]["OBSZEN"]
    config.viewaz = observer_azimuth
    config.wlinf = 0.35
    config.wlsup = 2.5

    # Save 6S to a different lut file, prepend 6S to the sRTMnet lut_path
    # REVIEW: Should this write to sim_path instead? I think so
    path = Path(config.lut_path)
    config.lut_path = path.parent / f"6S.{path.name}"

    return config<|MERGE_RESOLUTION|>--- conflicted
+++ resolved
@@ -30,11 +30,7 @@
 import yaml
 from scipy.interpolate import interp1d
 
-<<<<<<< HEAD
-from isofit.core.common import resample_spectrum
-=======
 from isofit.core.common import resample_spectrum, calculate_resample_matrx
->>>>>>> 7ca15a12
 from isofit.core import units
 from isofit.radiative_transfer import luts
 from isofit.radiative_transfer.engines import SixSRT
@@ -136,19 +132,11 @@
         # TODO: Re-enable when sRTMnet_v120_aux is updated
         # Verify expected keys exist
         missing = self.lut_quantities - set(aux["rt_quantities"].tolist())
-<<<<<<< HEAD
-        if missing:
-            raise AttributeError(
-                f"Emulator Aux rt_quantities does not contain the following required keys: {missing}"
-            )
-        aux_rt_quantities = self.lut_quantities
-=======
         # if missing:
         #    raise AttributeError(
         #        f"Emulator Aux rt_quantities does not contain the following required keys: {missing}"
         #    )
         # aux_rt_quantities = self.lut_quantities
->>>>>>> 7ca15a12
 
         # Emulator keys (sRTMnet)
         self.emu_wl = aux["emulator_wavelengths"]
@@ -191,10 +179,7 @@
         Logger.info("Loading and predicting with emulator")
         if self.engine_config.emulator_file.endswith(".h5"):
             Logger.debug("Detected hdf5 (3c) emulator file format")
-<<<<<<< HEAD
-=======
             self.component_mode = "1c"
->>>>>>> 7ca15a12
 
             # Stack the quantities together along a new dimension named `quantity`
             resample = resample.to_array("quantity").stack(stack=["quantity", "wl"])
@@ -218,10 +203,7 @@
 
         elif self.engine_config.emulator_file.endswith(".npz"):
             Logger.debug("Detected npz (6c) emulator file format")
-<<<<<<< HEAD
-=======
             self.component_mode = "6c"
->>>>>>> 7ca15a12
 
             weights = aux["weights"].item()
             biases = aux["biases"].item()
@@ -262,19 +244,11 @@
                     lp = emulator.predict(sixs[key].values)
                 lp /= aux["response_scaler"].item()[key]
                 lp += aux["response_offset"].item()[key]
-<<<<<<< HEAD
 
                 # filter out negative values for numerical stability before integrating
                 ltz = resample[key].values + lp < 0
                 lp[ltz] = -1 * resample[key].values[ltz]
 
-=======
-
-                # filter out negative values for numerical stability before integrating
-                ltz = resample[key].values + lp < 0
-                lp[ltz] = -1 * resample[key].values[ltz]
-
->>>>>>> 7ca15a12
                 predicts[key] = resample[key] + lp
 
         self.predict_path = os.path.join(
@@ -299,10 +273,7 @@
 
         self.emulator_sol_irr = sol_irr
         self.emulator_coszen = sim["coszen"]
-<<<<<<< HEAD
-=======
         self.emulator_H = calculate_resample_matrx(self.emu_wl, self.wl, self.fwhm)
->>>>>>> 7ca15a12
 
         # Insert these into the LUT file
         return {
@@ -324,20 +295,6 @@
         """
         # REVIEW: Likely should chunk along the point dim to improve this
         data = luts.load(self.predict_path, mode="r").sel(point=tuple(point)).load()
-<<<<<<< HEAD
-        return {
-            key: resample_spectrum(
-                (
-                    values.data
-                    if key == "sphalb"
-                    else units.transm_to_rdn(
-                        values.data, self.emulator_coszen, self.emulator_sol_irr
-                    )
-                ),
-                self.emu_wl,
-                self.wl,
-                self.fwhm,
-=======
 
         # Resample the emulator resolution (fixed) to the RT resolution
         outdict = {
@@ -347,14 +304,11 @@
                 self.wl,
                 self.fwhm,
                 H=self.emulator_H,
->>>>>>> 7ca15a12
             )
             for key, values in data.items()
             if values.data.dtype != "int64"
         }
 
-<<<<<<< HEAD
-=======
         # Keep transmittances as transmitance, but convert coupling terms to radiance
         # TODO - get rhoatm out of this list.  Probably easiest to implement a bulk
         # rt_mode purge
@@ -369,7 +323,6 @@
 
         return outdict
 
->>>>>>> 7ca15a12
     def postSim(self):
         """
         Post-simulation adjustments for sRTMnet.
