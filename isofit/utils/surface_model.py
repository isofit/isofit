#! /usr/bin/env python3
#
#  Copyright 2019 California Institute of Technology
#
#  Licensed under the Apache License, Version 2.0 (the "License");
#  you may not use this file except in compliance with the License.
#  You may obtain a copy of the License at
#
#      http://www.apache.org/licenses/LICENSE-2.0
#
#  Unless required by applicable law or agreed to in writing, software
#  distributed under the License is distributed on an "AS IS" BASIS,
#  WITHOUT WARRANTIES OR CONDITIONS OF ANY KIND, either express or implied.
#  See the License for the specific language governing permissions and
#  limitations under the License.
#
# ISOFIT: Imaging Spectrometer Optimal FITting
# Author: David R Thompson, david.r.thompson@jpl.nasa.gov
#

import os

import numpy as np
import scipy
from scipy.linalg import inv
from sklearn.cluster import KMeans
from spectral.io import envi

from isofit.core.common import envi_header, expand_path, json_load_ascii, svd_inv


def next_diag_val(C: np.ndarray, starting_index, direction):
    if direction == 1:
        for i in range(starting_index, C.shape[0]):
            if np.isnan(C[i, i]) == False:
                return C[i, i]
    if direction == -1:
        for i in range(starting_index, -1, -1):
            if np.isnan(C[i, i]) == False:
                return C[i, i]

    return None


def surface_model(
    config_path: str, wavelength_path: str = None, output_path: str = None, seed=13
) -> None:
    """The surface model tool contains everything you need to build basic
    multicomponent (i.e. colleciton of Gaussian) surface priors for the
    multicomponent surface model.

    Args:
        config_path: path to a JSON formatted surface model configuration
        wavelength_path: optional path to a three-column wavelength file,
           overriding the configuration file settings
        output_path: optional path to the destination .mat file, overriding
           the configuration file settings
        seed: seed used for clustering
    Returns:
        None
    """

    # Set seed for random draws later
    np.random.seed(seed)

    # Load configuration JSON into a local dictionary
    configdir, _ = os.path.split(os.path.abspath(config_path))
    config = json_load_ascii(config_path, shell_replace=True)

    # Determine top level parameters
    for q in ["output_model_file", "sources", "normalize", "wavelength_file"]:
        if q not in config:
            raise ValueError("Missing parameter: %s" % q)
    if wavelength_path is not None:
        wavelength_file = wavelength_path
    else:
        wavelength_file = expand_path(configdir, config["wavelength_file"])
    if output_path is not None:
        outfile = output_path
    else:
        outfile = expand_path(configdir, config["output_model_file"])
    normalize = config["normalize"]
    reference_windows = config["reference_windows"]

    # load wavelengths file, and change units to nm if needed
    if os.path.splitext(wavelength_file)[-1] == ".hdr":
        ds = envi.open(wavelength_file)
        wl = np.array([float(x) for x in ds.metadata["wavelength"]])
    else:
        q = np.loadtxt(wavelength_file)
        if q.shape[1] > 2:
            q = q[:, 1:]
        wl = q[:, 0]

    if wl[0] < 100:
        wl *= 1000.0
    nchan = len(wl)

    # build global reference windows
    refwl = []
    for wi, window in enumerate(reference_windows):
        active_wl = np.logical_and(wl >= window[0], wl < window[1])
        refwl.extend(wl[active_wl])
    normind = np.array([np.argmin(abs(wl - w)) for w in refwl])
    refwl = np.array(refwl, dtype=float)

    # create basic model template
    model = {
        "normalize": normalize,
        "wl": wl,
        "means": [],
        "covs": [],
        "attribute_means": [],
        "attribute_covs": [],
        "attributes": [],
        "refwl": refwl,
    }

    # each "source" (i.e. spectral library) is treated separately
    for si, source_config in enumerate(config["sources"]):
        # Determine source parameters
        for q in ["input_spectrum_files", "windows", "n_components", "windows"]:
            if q not in source_config:
                raise ValueError("Source %i is missing a parameter: %s" % (si, q))

        # Determine whether we should synthesize our own mixtures
        if "mixtures" in source_config:
            mixtures = source_config["mixtures"]
        elif "mixtures" in config:
            mixtures = config["mixtures"]
        else:
            mixtures = 0

        # open input files associated with this source
        infiles = [
            expand_path(configdir, fi) for fi in source_config["input_spectrum_files"]
        ]

        # associate attributes, if they exist. These will not be used
        # in the retrieval, but can be used in post-analysis
        if "input_attribute_files" in source_config:
            infiles_attributes = [
                expand_path(configdir, fi)
                for fi in source_config["input_attribute_files"]
            ]
            if len(infiles_attributes) != len(infiles):
                raise IndexError("spectrum / attribute file mismatch")
        else:
            infiles_attributes = [None for fi in source_config["input_spectrum_files"]]

        ncomp = int(source_config["n_components"])
        windows = source_config["windows"]

        # load spectra
        spectra, attributes = [], []
        for infile, attribute_file in zip(infiles, infiles_attributes):
            rfl = envi.open(envi_header(infile), infile)
            nl, nb, ns = [int(rfl.metadata[n]) for n in ("lines", "bands", "samples")]
            swl = np.array([float(f) for f in rfl.metadata["wavelength"]])

            # Maybe convert to nanometers
            if swl[0] < 100:
                swl = swl * 1000.0

            # Load library and adjust interleave, if needed
            rfl_mm = rfl.open_memmap(interleave="bip", writable=False)
            x = np.array(rfl_mm[:, :, :])
            x = x.reshape(nl * ns, nb)

            # import spectra and resample
            for x1 in x:
                p = scipy.interpolate.interp1d(
                    swl, x1, kind="linear", bounds_error=False, fill_value="extrapolate"
                )
                spectra.append(p(wl))

            # Load attributes
            if attribute_file is not None:
                attr = envi.open(envi_header(attribute_file), attribute_file)
                nla, nba, nsa = [
                    int(attr.metadata[n]) for n in ("lines", "bands", "samples")
                ]

                # Load library and adjust interleave, if needed
                attr_mm = attr.open_memmap(interleave="bip", writable=False)
                x = np.array(attr_mm[:, :, :])
                x = x.reshape(nla * nsa, nba)
                model["attributes"] = attr.metadata["band names"]

                # import spectra and resample
                for x1 in x:
                    attributes.append(x1)

        if len(attributes) > 0 and len(attributes) != len(spectra):
            raise IndexError("Mismatch in number of spectra vs. attributes")

        # calculate mixtures, if needed
        if len(attributes) > 0 and mixtures > 0:
            raise ValueError("Synthetic mixtures w/ attributes is not advised")

        n = float(len(spectra))
        nmix = int(n * mixtures)
        for mi in range(nmix):
            s1, m1 = spectra[int(np.random.rand() * n)], np.random.rand()
            s2, m2 = spectra[int(np.random.rand() * n)], 1.0 - m1
            spectra.append(m1 * s1 + m2 * s2)

        # Lists to arrays
        spectra = np.array(spectra)
        attributes = np.array(attributes)

        # Flag bad data
        use = np.all(np.isfinite(spectra), axis=1)
        spectra = spectra[use, :]
        if len(attributes) > 0:
            attributes = attributes[use, :]

        ## Accumulate total list of window indices
        # window_idx = -np.ones((nchan), dtype=int)
        # for wi, win in enumerate(windows):
        #    active_wl = np.logical_and(wl >= win['interval'][0], wl < win['interval'][1])
        #    window_idx[active_wl] = wi

        # Two step model generation.  First step is k-means clustering.
        # This is more "stable" than Expectation Maximization with an
        # unconstrained covariance matrix
        kmeans = KMeans(
            init="k-means++", n_clusters=ncomp, n_init=10, random_state=seed
        )
        kmeans.fit(spectra)
        Z = kmeans.predict(spectra)

        # Build a combined dataset of attributes and spectra
        if len(attributes) > 0:
            spectra_attr = np.concatenate((spectra, attributes), axis=1)

        # now fit the full covariance for each component
        for ci in range(ncomp):
            print(ci, source_config["input_spectrum_files"])

            m = np.mean(spectra[Z == ci, :], axis=0)
            C = np.cov(spectra[Z == ci, :], rowvar=False)
            C_base = C.copy()

            if len(attributes) > 0:
                m_attr = np.mean(spectra_attr[Z == ci, :], axis=0)
                C_attr = np.cov(spectra_attr[Z == ci, :], rowvar=False)

            # for i in range(nchan):
            for window in windows:
                window_idx = np.where(
                    np.logical_and(
                        wl >= window["interval"][0], wl < window["interval"][1]
                    )
                )[0]
                if len(window_idx) == 0:
                    continue
                window_range = slice(window_idx[0], window_idx[-1] + 1)

                # To minimize bias, leave the channels independent
                # and uncorrelated
                if window["correlation"] == "decorrelated":
                    c_diag = (
                        C[window_range, window_range] + float(window["regularizer"])
                    ) * np.eye(len(window_idx))
                    C[window_range, :] = 0
                    C[:, window_range] = 0
                    C[window_range, window_range] = c_diag

            for window in windows:
                window_idx = np.where(
                    np.logical_and(
                        wl >= window["interval"][0], wl < window["interval"][1]
                    )
                )[0]
                if len(window_idx) == 0:
                    continue
                window_range = slice(window_idx[0], window_idx[-1] + 1)

                # Each spectral interval, or window, is constructed
                # using one of several rules.  We can draw the covariance
                # directly from the data...
                if window["correlation"] in ["EM", "EM-gauss"]:
                    cdiag = (
                        C_base[window_range, window_range]
                        + np.eye(len(window_idx)) * float(window["regularizer"])
                    ).copy()
                    if "isolated" in list(window.keys()) and window["isolated"] == 1:
                        C[window_range, :] = 0
                        C[:, window_range] = 0
                    C[window_range, window_range] = cdiag
                window_idx = np.where(
                    np.logical_and(
                        wl >= window["interval"][0], wl < window["interval"][1]
                    )
                )[0]
                if len(window_idx) == 0:
                    continue
                window_range = slice(window_idx[0], window_idx[-1] + 1)
<<<<<<< HEAD
                
=======

>>>>>>> c2b8ce6a
                if window["correlation"] == "GP":
                    for i in window_idx:
                        # Alternatively, we can use a band diagonal form,
                        # a Gaussian process that promotes local smoothness.
                        width = float(window["gp_width"])
                        magnitude = float(window["gp_magnitude"])
                        kernel = scipy.stats.norm.pdf((wl - wl[i]) / width)
                        kernel = kernel / kernel.sum() * magnitude
                        C[i, :] = kernel
                        C[:, i] = kernel
                        C[i, i] = C[i, i] + float(window["regularizer"])

                elif window["correlation"] in ["decorrelated", "EM"]:
                    # already handled
                    continue

                else:
                    raise ValueError(
                        "I do not recognize the method " + window["correlation"]
                    )

            # Now do any cross-block feathering by augmenting the precision matrix
            P = inv(C)
            for window in windows:
                window_idx = np.where(
                    np.logical_and(
                        wl >= window["interval"][0], wl < window["interval"][1]
                    )
                )[0]
                if len(window_idx) == 0:
                    continue

                # Look for the "feather_forward" or "feather_backward" options
                if window["correlation"] in ["EM", "decorrelated"]:
                    if "feather_backward" in list(window.keys()):
<<<<<<< HEAD
                        print(P[window_idx[0]-1,window_idx[0]])
                        P[window_idx[0]-1,window_idx[0]] += window["feather_backward"]
                        P[window_idx[0],window_idx[0]-1] += window["feather_backward"]
                    if "feather_forward" in list(window.keys()):
                        print('!!!!!',P[(window_idx[-1]-2):(window_idx[-1]+2),\
                                        (window_idx[-1]-2):(window_idx[-1]+2)])
                        P[window_idx[-1]+1,window_idx[-1]] += window["feather_forward"]
                        P[window_idx[-1],window_idx[-1]+1] += window["feather_forward"]
                        print(P[window_idx[-1],window_idx[-1]+1])
=======
                        P[window_idx[0] - 1, window_idx[0]] -= 1.0 / window[
                            "feather_backward"
                        ]
                        P[window_idx[0], window_idx[0] - 1] -= 1.0 / window[
                            "feather_backward"
                        ]
                    if "feather_forward" in list(window.keys()):
                        P[window_idx[-1] + 1, window_idx[-1]] -= 1.0 / window[
                            "feather_forward"
                        ]
                        P[window_idx[-1], window_idx[-1] + 1] -= 1.0 / window[
                            "feather_forward"
                        ]
>>>>>>> c2b8ce6a
            C = inv(P)

            # Normalize the component spectrum if desired
            if normalize == "Euclidean":
                z = np.sqrt(np.sum(pow(m[normind], 2)))
            elif normalize == "RMS":
                z = np.sqrt(np.mean(pow(m[normind], 2)))
            elif normalize == "None":
                z = 1.0
            else:
                raise ValueError("Unrecognized normalization: %s\n" % normalize)
            m = m / z
            C = C / (z**2)

            try:
                Cinv = svd_inv(C)
            except:
                errstr = f"C from group {si, ci} is not invertible."
                raise AttributeError(errstr)

            model["means"].append(m)
            model["covs"].append(C)

            if len(attributes) > 0:
                model["attribute_means"].append(m_attr)
                model["attribute_covs"].append(C_attr)

    model["means"] = np.array(model["means"])
    model["covs"] = np.array(model["covs"])
    model["attribute_means"] = np.array(model["attribute_means"])
    model["attribute_covs"] = np.array(model["attribute_covs"])

    scipy.io.savemat(outfile, model)<|MERGE_RESOLUTION|>--- conflicted
+++ resolved
@@ -297,11 +297,7 @@
                 if len(window_idx) == 0:
                     continue
                 window_range = slice(window_idx[0], window_idx[-1] + 1)
-<<<<<<< HEAD
-                
-=======
-
->>>>>>> c2b8ce6a
+
                 if window["correlation"] == "GP":
                     for i in window_idx:
                         # Alternatively, we can use a band diagonal form,
@@ -337,17 +333,6 @@
                 # Look for the "feather_forward" or "feather_backward" options
                 if window["correlation"] in ["EM", "decorrelated"]:
                     if "feather_backward" in list(window.keys()):
-<<<<<<< HEAD
-                        print(P[window_idx[0]-1,window_idx[0]])
-                        P[window_idx[0]-1,window_idx[0]] += window["feather_backward"]
-                        P[window_idx[0],window_idx[0]-1] += window["feather_backward"]
-                    if "feather_forward" in list(window.keys()):
-                        print('!!!!!',P[(window_idx[-1]-2):(window_idx[-1]+2),\
-                                        (window_idx[-1]-2):(window_idx[-1]+2)])
-                        P[window_idx[-1]+1,window_idx[-1]] += window["feather_forward"]
-                        P[window_idx[-1],window_idx[-1]+1] += window["feather_forward"]
-                        print(P[window_idx[-1],window_idx[-1]+1])
-=======
                         P[window_idx[0] - 1, window_idx[0]] -= 1.0 / window[
                             "feather_backward"
                         ]
@@ -361,7 +346,6 @@
                         P[window_idx[-1], window_idx[-1] + 1] -= 1.0 / window[
                             "feather_forward"
                         ]
->>>>>>> c2b8ce6a
             C = inv(P)
 
             # Normalize the component spectrum if desired
