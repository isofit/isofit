--- conflicted
+++ resolved
@@ -140,12 +140,8 @@
     parser.add_argument("--ray_temp_dir", type=str, default="/tmp/ray")
     parser.add_argument("--emulator_base", type=str, default=None)
     parser.add_argument("--segmentation_size", type=int, default=40)
-<<<<<<< HEAD
-    parser.add_argument("--num_neighbors", type=int, nargs='+', default=None)
-=======
     parser.add_argument("--num_neighbors", type=int, nargs="+", default=None)
     parser.add_argument("--atm_sigma", type=int, nargs="+", default=2)
->>>>>>> 5d9261f3
     parser.add_argument("--pressure_elevation", action="store_true", default=None)
     parser.add_argument("--debug", action="store_true")
 
@@ -162,12 +158,6 @@
 
     if args.num_neighbors is not None and len(args.num_neighbors) > 1:
         if args.analytical_line != 1:
-<<<<<<< HEAD
-            raise ValueError('If num_neighbors has multiple elements, --analytical_line must equal 1')
-        if args.empirical_line == 1:
-            raise ValueError('If num_neighbors has multiple elements, only --analytical_line is valid')
-        
-=======
             raise ValueError(
                 "If num_neighbors has multiple elements, --analytical_line must equal 1"
             )
@@ -175,7 +165,6 @@
             raise ValueError(
                 "If num_neighbors has multiple elements, only --analytical_line is valid"
             )
->>>>>>> 5d9261f3
 
     if args.copy_input_files == 1:
         args.copy_input_files = True
@@ -581,25 +570,12 @@
         elif args.analytical_line == 1:
             logging.info("Analytical line inference")
             analytical_line_args = [
-<<<<<<< HEAD
-                    paths.radiance_working_path,
-                    paths.loc_working_path,
-                    paths.obs_working_path,
-                    args.working_directory,
-                    "--smoothing_sigma","2",
-                    "--output_rfl_file", paths.rfl_working_path,
-                    "--output_unc_file", paths.uncert_working_path,
-                    "--loglevel", args.logging_level,
-                    "--logfile", args.log_file,
-                    "--rdn_factors_path", args.rdn_factors_path,
-                    "--n_atm_neighbors",
-                ]
-            analytical_line_args.extend([str(x) for x in nneighbors])
-=======
                 paths.radiance_working_path,
                 paths.loc_working_path,
                 paths.obs_working_path,
                 args.working_directory,
+                "--smoothing_sigma",
+                "2",
                 "--output_rfl_file",
                 paths.rfl_working_path,
                 "--output_unc_file",
@@ -608,12 +584,13 @@
                 args.logging_level,
                 "--logfile",
                 args.log_file,
+                "--rdn_factors_path",
+                args.rdn_factors_path,
                 "--n_atm_neighbors",
             ]
             analytical_line_args.extend([str(x) for x in nneighbors])
             analytical_line_args.append("--smoothing_sigma")
             analytical_line_args.extend([str(x) for x in args.atm_sigma])
->>>>>>> 5d9261f3
 
             analytical_line.main(analytical_line_args)
 
