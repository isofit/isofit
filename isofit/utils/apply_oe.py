--- conflicted
+++ resolved
@@ -37,11 +37,8 @@
     "prisma",
     "av3",
     "gao",
-<<<<<<< HEAD
     "tanager",
-=======
     "oci",
->>>>>>> 9fc57c24
 ]
 RTM_CLEANUP_LIST = ["*r_k", "*t_k", "*tp7", "*wrn", "*psc", "*plt", "*7sc", "*acd"]
 INVERSION_WINDOWS = [[350.0, 1360.0], [1410, 1800.0], [1970.0, 2500.0]]
@@ -323,18 +320,14 @@
     elif sensor == "gao":
         # parse flightline ID (GAO/CAO assumptions)
         dt = datetime.strptime(paths.fid[3:-5], "%Y%m%dt%H%M%S")
-<<<<<<< HEAD
     elif args.sensor == "tanager":
+        # parse flightline ID (Tanager assumptions)
         dt = datetime.strptime(paths.fid[:15], "%Y%m%d_%H%M%S")
-    elif args.sensor[:3] == "NA-":
-        dt = datetime.strptime(args.sensor[3:], "%Y%m%d")
-=======
     elif sensor == "oci":
         # parse flightline ID (PACE OCI assumptions)
         dt = datetime.strptime(paths.fid[9:24], "%Y%m%dT%H%M%S")
     elif sensor[:3] == "NA-":
         dt = datetime.strptime(sensor[3:], "%Y%m%d")
->>>>>>> 9fc57c24
     else:
         raise ValueError(
             "Datetime object could not be obtained. Please check file name of input"
@@ -385,19 +378,10 @@
     # get radiance file, wavelengths, fwhm
     radiance_dataset = envi.open(envi_header(paths.radiance_working_path))
     wl_ds = np.array([float(w) for w in radiance_dataset.metadata["wavelength"]])
-<<<<<<< HEAD
-    if args.wavelength_path:
-        if os.path.isfile(args.wavelength_path):
-            chn, wl, fwhm = np.loadtxt(args.wavelength_path).T
-            if len(chn) != len(
-                wl_ds
-            ):  # or not np.all(np.isclose(wl, wl_ds, atol=0.01)):
-=======
     if wavelength_path:
         if os.path.isfile(wavelength_path):
             chn, wl, fwhm = np.loadtxt(wavelength_path).T
             if len(chn) != len(wl_ds) or not np.all(np.isclose(wl, wl_ds, atol=0.01)):
->>>>>>> 9fc57c24
                 raise ValueError(
                     "Number of channels provided in wavelength file does not match"
                     " the number of values in radiance cube. Please adjust your wavelength file."
