--- conflicted
+++ resolved
@@ -22,22 +22,13 @@
 import os
 from os.path import split
 import re
-<<<<<<< HEAD
-import scipy as s
-=======
 import json
->>>>>>> 5d7579ff
 from copy import deepcopy
 import scipy as s
 from scipy.stats import norm as normal
 from scipy.interpolate import interp1d
 
-<<<<<<< HEAD
-from .common import json_load_ascii, combos, VectorInterpolator
-from .common import recursive_replace
-=======
-from .common import json_load_ascii, combos, recursive_replace, VectorInterpolator
->>>>>>> 5d7579ff
+from .common import json_load_ascii, recursive_replace
 from .rt_lut import TabularRT, FileExistsError
 
 
