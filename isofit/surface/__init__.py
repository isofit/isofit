--- conflicted
+++ resolved
@@ -1,18 +1,3 @@
-<<<<<<< HEAD
-from .surface_additive_glint import AdditiveGlintSurface
-from .surface_glint_model import GlintModelSurface
-from .surface_lut import LUTSurface
-from .surface_multicomp import MultiComponentSurface
-from .surface_thermal import ThermalSurface
-
-Surfaces = {
-    "multicomponent_surface": MultiComponentSurface,
-    "additive_glint_surface": AdditiveGlintSurface,
-    "glint_model_surface": GlintModelSurface,
-    "thermal_surface": ThermalSurface,
-    "lut_surface": LUTSurface,
-}
-=======
 from isofit.surface.surface import Surface as BaseSurface
 from isofit.surface.surface_additive_glint import AdditiveGlintSurface
 from isofit.surface.surface_glint_model import GlintModelSurface
@@ -35,27 +20,41 @@
     -------
     Surface Model
     """
+    surface_params = full_config.forward_model.surface.surface_params
+
+    # Check if multi-surface config else use single surface config
+    if config.forward_model.surface.multi_surface_flag:
+        category = fm_config.surface.Surfaces[surface_class_str]["surface_category"]
+        surface_file = config.forward_model.surface.Surfaces[surface_class_str][
+            "surface_file"
+        ]
+    else:
+        category = config.forward_model.surface.surface_category
+        surface_file = config.forward_model.surface.surface_file
+
+    # Handle error if there is no surface file
+    if not surface_file:
+        raise FileNotFoundError("No surface .mat file exists")
     category = config.forward_model.surface.surface_category
 
     if category == "surface":
-        return BaseSurface(config)
+        return BaseSurface(surface_file, surface_params)
 
     elif category == "multicomponent_surface":
-        return MultiComponentSurface(config)
+        return MultiComponentSurface(surface_file, surface_params)
 
     elif category == "additive_glint_surface":
-        return AdditiveGlintSurface(config)
+        return AdditiveGlintSurface(surface_file, surface_params)
 
     elif category == "glint_model_surface":
-        return GlintModelSurface(config)
+        return GlintModelSurface(surface_file, surface_params)
 
     elif category == "thermal_surface":
-        return ThermalSurface(config)
+        return ThermalSurface(surface_file, surface_params)
 
     elif category == "lut_surface":
-        return LUTSurface(config)
+        return LUTSurface(surface_file, surface_params)
 
     else:
         # No need to be more specific - should have been checked in config already
-        raise ValueError("Must specify a valid surface model")
->>>>>>> 7dcd6d0e
+        raise ValueError("Must specify a valid surface model")