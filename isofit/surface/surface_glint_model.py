--- conflicted
+++ resolved
@@ -41,18 +41,10 @@
         self.bounds.extend([[-1, 10], [0, 10]])  # Gege (2021), WASI user manual
         self.n_state = self.n_state + 2
         self.glint_ind = len(self.statevec_names) - 2
-<<<<<<< HEAD
+
+        # Prior covariance, *very* high...
         self.f = np.array([[(1000000 * np.array(self.scale[self.glint_ind :])) ** 2]])
         self.full_glint = full_config.forward_model.surface.full_glint
-=======
-        self.f = np.array(
-            [[(1000000 * np.array(self.scale[self.glint_ind :])) ** 2]]
-        )  # Prior covariance, *very* high...
-
-        self.full_glint = False
-        if "full_glint" in (full := full_config.forward_model.surface.__dict__.keys()):
-            self.full_glint = full
->>>>>>> 4ac4fdb9
 
     def xa(self, x_surface, geom):
         """Mean of prior distribution, calculated at state x."""
