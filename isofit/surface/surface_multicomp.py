#! /usr/bin/env python3
#
#  Copyright 2018 California Institute of Technology
#
#  Licensed under the Apache License, Version 2.0 (the "License");
#  you may not use this file except in compliance with the License.
#  You may obtain a copy of the License at
#
#      http://www.apache.org/licenses/LICENSE-2.0
#
#  Unless required by applicable law or agreed to in writing, software
#  distributed under the License is distributed on an "AS IS" BASIS,
#  WITHOUT WARRANTIES OR CONDITIONS OF ANY KIND, either express or implied.
#  See the License for the specific language governing permissions and
#  limitations under the License.
#
# ISOFIT: Imaging Spectrometer Optimal FITting
# Author: David R Thompson, david.r.thompson@jpl.nasa.gov
#
<<<<<<< HEAD
from os.path import exists
=======
from __future__ import annotations
>>>>>>> 7dcd6d0e

import numpy as np
from scipy.linalg import block_diag, norm

<<<<<<< HEAD
from isofit.configs import Config
=======
>>>>>>> 7dcd6d0e
from isofit.core.common import svd_inv
from isofit.surface.surface import Surface


class MultiComponentSurface(Surface):
    """A model of the surface based on a collection of multivariate
    Gaussians, with one or more equiprobable components and full
    covariance matrices.

    To evaluate the probability of a new spectrum, we calculate the
    Mahalanobis distance to each component cluster, and use that as our
    Multivariate Gaussian surface model.
    """

    def __init__(self, surface_file: str, params: dict):
        super().__init__(surface_file)

        self.components = list(zip(self.model_dict["means"], self.model_dict["covs"]))

        self.n_comp = len(self.components)
        self.wl = self.model_dict["wl"][0]
        self.n_wl = len(self.wl)

        # Set up normalization method
        self.normalize = self.model_dict["normalize"]
        if self.normalize == "Euclidean":
            self.norm = lambda r: norm(r)
        elif self.normalize == "RMS":
            self.norm = lambda r: np.sqrt(np.mean(pow(r, 2)))
        elif self.normalize == "None":
            self.norm = lambda r: 1.0
        else:
            raise ValueError("Unrecognized Normalization: %s\n" % self.normalize)

        self.selection_metric = params.get("selection_metric", "Euclidean")
        self.select_on_init = params.get("select_on_init", True)

        # Reference values are used for normalizing the reflectances.
        # in the VSWIR regime, reflectances are normalized so that the model
        # is agnostic to absolute magnitude.
        self.refwl = np.squeeze(self.model_dict["refwl"])
        self.idx_ref = [np.argmin(abs(self.wl - w)) for w in np.squeeze(self.refwl)]
        self.idx_ref = np.array(self.idx_ref)

        # Cache some important computations
        self.Covs, self.Cinvs, self.mus = [], [], []
        for i in range(self.n_comp):
            Cov = self.components[i][1]
            self.Covs.append(np.array([Cov[j, self.idx_ref] for j in self.idx_ref]))
            self.Cinvs.append(svd_inv(self.Covs[-1]))
            self.mus.append(self.components[i][0][self.idx_ref])

        # Variables retrieved: each channel maps to a reflectance model parameter
        rmin, rmax = 0, 2.0
        self.statevec_names = ["RFL_%04i" % int(w) for w in self.wl]
        self.bounds = [[rmin, rmax] for w in self.wl]
        self.scale = [1.0 for w in self.wl]
        self.init = [0.15 * (rmax - rmin) + rmin for v in self.wl]
        self.idx_lamb = np.arange(self.n_wl)
        self.n_state = len(self.statevec_names)

    def component(self, x, geom):
        """We pick a surface model component using the Mahalanobis distance.

        This always uses the Lambertian (non-specular) version of the
        surface reflectance. If the forward model initialize via heuristic
        (i.e. algebraic inversion), the component is only calculated once
        based on that first solution. That state is preserved in the
        geometry object.
        """

        if self.n_comp <= 1:
            return 0
        elif hasattr(geom, "surf_cmp_init"):
            return geom.surf_cmp_init
        elif self.select_on_init and hasattr(geom, "x_surf_init"):
            x_surface = geom.x_surf_init
        else:
            x_surface = x

        # Get the (possibly normalized) reflectance
        lamb = self.calc_lamb(x_surface, geom)
        lamb_ref = lamb[self.idx_ref]
        lamb_ref = lamb_ref / self.norm(lamb_ref)

        # Mahalanobis or Euclidean distances
        mds = []
        for ci in range(self.n_comp):
            ref_mu = self.mus[ci]
            ref_Cinv = self.Cinvs[ci]
            if self.selection_metric == "Mahalanobis":
                md = (lamb_ref - ref_mu).T.dot(ref_Cinv).dot(lamb_ref - ref_mu)
            else:
                md = sum(pow(lamb_ref - ref_mu, 2))
            mds.append(md)
        closest = np.argmin(mds)

        if (
            self.select_on_init
            and hasattr(geom, "x_surf_init")
            and (not hasattr(geom, "surf_cmp_init"))
        ):
            geom.surf_cmp_init = closest
        return closest

    def xa(self, x_surface, geom):
        """Mean of prior distribution, calculated at state x. We find
        the covariance in a normalized space (normalizing by z) and then un-
        normalize the result for the calling function. This always uses the
        Lambertian (non-specular) version of the surface reflectance."""

        lamb = self.calc_lamb(x_surface, geom)
        lamb_ref = lamb[self.idx_ref]
        mu = np.zeros(self.n_state)
        ci = self.component(x_surface, geom)
        lamb_mu = self.components[ci][0]
        lamb_mu = lamb_mu * self.norm(lamb_ref)
        mu[self.idx_lamb] = lamb_mu
        return mu

    def Sa(self, x_surface, geom):
        """Covariance of prior distribution, calculated at state x. We find
        the covariance in a normalized space (normalizing by z) and then un-
        normalize the result for the calling function."""

        lamb = self.calc_lamb(x_surface, geom)
        lamb_ref = lamb[self.idx_ref]
        ci = self.component(x_surface, geom)
        Cov = self.components[ci][1]
        Cov = Cov * (self.norm(lamb_ref) ** 2)

        # If there are no other state vector elements, we're done.
        if len(self.statevec_names) == len(self.idx_lamb):
            return Cov

        # Embed into a larger state vector covariance matrix
        nprefix = self.idx_lamb[0]
        nsuffix = len(self.statevec_names) - self.idx_lamb[-1] - 1
        Cov_prefix = np.zeros((nprefix, nprefix))
        Cov_suffix = np.zeros((nsuffix, nsuffix))
        return block_diag(Cov_prefix, Cov, Cov_suffix)

    def fit_params(self, rfl_meas, geom, *args):
        """Given a reflectance estimate, fit a state vector."""

        x_surface = np.zeros(len(self.statevec_names))
        if len(rfl_meas) != len(self.idx_lamb):
            raise ValueError("Mismatched reflectances")
        for i, r in zip(self.idx_lamb, rfl_meas):
            x_surface[i] = max(
                self.bounds[i][0] + 0.001, min(self.bounds[i][1] - 0.001, r)
            )
        return x_surface

    def calc_rfl(self, x_surface, geom):
        """Non-Lambertian reflectance."""

        return self.calc_lamb(x_surface, geom)

    def calc_lamb(self, x_surface, geom):
        """Lambertian reflectance."""

        return x_surface[self.idx_lamb]

    def drfl_dsurface(self, x_surface, geom):
        """Partial derivative of reflectance with respect to state vector,
        calculated at x_surface."""

        return self.dlamb_dsurface(x_surface, geom)

    def dlamb_dsurface(self, x_surface, geom):
        """Partial derivative of Lambertian reflectance with respect to
        state vector, calculated at x_surface."""

        dlamb = np.eye(self.n_wl, dtype=float)
        nprefix = self.idx_lamb[0]
        nsuffix = self.n_state - self.idx_lamb[-1] - 1
        prefix = np.zeros((self.n_wl, nprefix))
        suffix = np.zeros((self.n_wl, nsuffix))
        return np.concatenate((prefix, dlamb, suffix), axis=1)

    def calc_Ls(self, x_surface, geom):
        """Emission of surface, as a radiance."""

        return np.zeros(self.n_wl, dtype=float)

    def dLs_dsurface(self, x_surface, geom):
        """Partial derivative of surface emission with respect to state vector,
        calculated at x_surface."""

        dLs = np.zeros((self.n_wl, self.n_wl), dtype=float)
        nprefix = self.idx_lamb[0]
        nsuffix = len(self.statevec_names) - self.idx_lamb[-1] - 1
        prefix = np.zeros((self.n_wl, nprefix))
        suffix = np.zeros((self.n_wl, nsuffix))

        return np.concatenate((prefix, dLs, suffix), axis=1)

    def summarize(self, x_surface, geom):
        """Summary of state vector."""

        if len(x_surface) < 1:
            return ""
        return "Component: %i" % self.component(x_surface, geom)<|MERGE_RESOLUTION|>--- conflicted
+++ resolved
@@ -17,19 +17,11 @@
 # ISOFIT: Imaging Spectrometer Optimal FITting
 # Author: David R Thompson, david.r.thompson@jpl.nasa.gov
 #
-<<<<<<< HEAD
-from os.path import exists
-=======
 from __future__ import annotations
->>>>>>> 7dcd6d0e
 
 import numpy as np
 from scipy.linalg import block_diag, norm
 
-<<<<<<< HEAD
-from isofit.configs import Config
-=======
->>>>>>> 7dcd6d0e
 from isofit.core.common import svd_inv
 from isofit.surface.surface import Surface
 
