--- conflicted
+++ resolved
@@ -86,9 +86,8 @@
         for key, item in config.least_squares_params.get_config_options_as_dict().items():
             self.least_squares_params[key] = item
 
-<<<<<<< HEAD
         self.mog_config = config.mog
-=======
+
     def full_statevector(self, x_free):
         x = np.zeros(self.fm.nstate)
         if self.x_fixed is not None:
@@ -120,7 +119,6 @@
                                                          max_hash_size=self.max_table_size)
             return xa_free, Sa_free, Sa_free_inv, Sa_free_inv_sqrt
 
->>>>>>> b722e4c8
 
     def calc_prior(self, x, geom):
         """Calculate prior distribution of radiance. This depends on the 
@@ -145,12 +143,8 @@
 
         # Gain matrix G reflects current state, so we use the state-dependent
         # Jacobian matrix K
-<<<<<<< HEAD
-        S_hat = svd_inv(K.T.dot(Seps_inv).dot(K) + Sa_inv, hashtable=self.hashtable)
-=======
         S_hat = svd_inv(K.T.dot(Seps_inv).dot(
             K) + Sa_inv, hashtable=self.hashtable, max_hash_size=self.max_table_size)
->>>>>>> b722e4c8
         G = S_hat.dot(K.T).dot(Seps_inv)
 
         # N. Cressie [ASA 2018] suggests an alternate definition of S_hat for
