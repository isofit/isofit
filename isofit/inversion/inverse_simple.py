#! /usr/bin/env python3
#
#  Copyright 2018 California Institute of Technology
#
#  Licensed under the Apache License, Version 2.0 (the "License");
#  you may not use this file except in compliance with the License.
#  You may obtain a copy of the License at
#
#      http://www.apache.org/licenses/LICENSE-2.0
#
#  Unless required by applicable law or agreed to in writing, software
#  distributed under the License is distributed on an "AS IS" BASIS,
#  WITHOUT WARRANTIES OR CONDITIONS OF ANY KIND, either express or implied.
#  See the License for the specific language governing permissions and
#  limitations under the License.
#
# ISOFIT: Imaging Spectrometer Optimal FITting
# Author: David R Thompson, david.r.thompson@jpl.nasa.gov
from __future__ import annotations

import os
from typing import OrderedDict

import numpy as np
import pandas as pd
from scipy.interpolate import interp1d
from scipy.optimize import least_squares, minimize
from scipy.optimize import minimize_scalar as min1d

from isofit.core import units
from isofit.core.common import (
    emissive_radiance,
    eps,
    get_refractive_index,
    svd_inv_sqrt,
)
from isofit.data import env


def heuristic_atmosphere(
    RT: RadiativeTransfer,
    instrument: Instrument,
    x_RT: np.array,
    x_instrument: np.array,
    meas: np.array,
    geom: Geometry,
):
    """From a given radiance, estimate atmospheric state with band ratios.
    Used to initialize gradient descent inversions.

    Args:
        RT: radiative transfer model to use
        instrument: instrument for noise characterization
        x_RT: radiative transfer portion of the state vector
        x_instrument: instrument portion of the state vector
        meas: a one-D numpy vector of radiance in uW/nm/sr/cm2
        geom: geometry object corresponding to given measurement

    Returns:
        x_new: updated estimate of x_RT
    """

    # Identify the latest instrument wavelength calibration (possibly
    # state-dependent) and identify channel numbers for the band ratio.
    wl, fwhm = instrument.calibration(x_instrument)
    b865 = np.argmin(abs(wl - 865))
    b945 = np.argmin(abs(wl - 945))
    b1040 = np.argmin(abs(wl - 1040))
    if not (any(RT.wl > 850) and any(RT.wl < 1050)):
        return x_RT
    x_new = x_RT.copy()

    # Figure out which RT object we are using
    # TODO: this is currently very specific to vswir-tir 2-mode, eventually generalize
    my_RT = None
    for rte in RT.rt_engines:
        if rte.treat_as_emissive is False:
            my_RT = rte
            break
    if not my_RT:
        raise ValueError("No suitable RT object for initialization")

    # Band ratio retrieval of H2O.  Depending on the radiative transfer
    # model we are using, this state parameter could go by several names.
    for h2oname in ["H2OSTR", "h2o"]:
        if h2oname not in RT.statevec_names:
            continue

        # ignore unused names
        if h2oname not in my_RT.lut_names:
            continue

        # find the index in the lookup table associated with water vapor
        ind_sv = RT.statevec_names.index(h2oname)
        h2os, ratios = [], []

        # We iterate through every possible grid point in the lookup table,
        # calculating the band ratio that we would see if this were the
        # atmospheric H2O content.  It assumes that defaults for all other
        # atmospheric parameters (such as aerosol, if it is there).
        for h2o in my_RT.lut_grid[h2oname]:
            # Get Atmospheric terms at high spectral resolution
            x_RT_2 = x_RT.copy()
            x_RT_2[ind_sv] = h2o
            rhi = RT.get_shared_rtm_quantities(x_RT_2, geom)
            rhoatm = instrument.sample(x_instrument, RT.wl, rhi["rhoatm"])
            if (
                not isinstance(rhi["transm_up_dir"], np.ndarray)
                or len(rhi["transm_up_dir"]) == 1
            ):
                # 1c case
                transm = instrument.sample(x_instrument, RT.wl, rhi["transm_down_dif"])
            else:
                # 4c case
                transm = instrument.sample(
                    x_instrument,
                    RT.wl,
                    (
                        (rhi["transm_down_dir"] + rhi["transm_down_dif"])
                        * (rhi["transm_up_dir"] + rhi["transm_up_dif"])
                    ),
                )
            sphalb = instrument.sample(x_instrument, RT.wl, rhi["sphalb"])
            solar_irr = instrument.sample(x_instrument, RT.wl, RT.solar_irr)

            # Assume no surface emission.  "Correct" the at-sensor radiance
            # using this presumed amount of water vapor, and measure the
            # resulting residual (as measured from linear interpolation across
            # the absorption feature)
            coszen, cos_i = geom.check_coszen_and_cos_i(RT.coszen)
            if my_RT.rt_mode == "rdn":
                r = 1.0 / (transm / (meas - rhoatm) + sphalb)
            else:
                rho_toa = units.rdn_to_transm(meas, coszen, solar_irr)
                r = 1.0 / (transm / (rho_toa - rhoatm) + sphalb)

            ratios.append((r[b945] * 2.0) / (r[b1040] + r[b865]))
            h2os.append(h2o)

        # Finally, interpolate to determine the actual water vapor level that
        # would optimize the continuum-relative correction
        p = interp1d(h2os, ratios)
        bounds = (h2os[0] + 0.001, h2os[-1] - 0.001)
        best = min1d(lambda h: abs(1 - p(h)), bounds=bounds, method="bounded")
        x_new[ind_sv] = best.x

    return x_new


def invert_algebraic(
    surface: Surface,
    RT: RadiativeTransfer,
    instrument: Instrument,
    x_surface: np.array,
    x_RT: np.array,
    x_instrument: np.array,
    meas: np.array,
    geom: Geometry,
):
    """Inverts radiance algebraically using Lambertian assumptions to get a
    reflectance.  If the appropriate transmittance terms are available,
    surface slope will enter for the initial guess.  Otherwise, the surface
    will be treated as if flat.

    Args:
        surface: surface model
        RT: radiative transfer model to use
        instrument: instrument model
        x_surface: surface portion of the state vector
        x_RT: radiative transfer portion of the state vector
        x_instrument: instrument portion of the state vector
        meas: a one-D numpy vector of radiance in uW/nm/sr/cm2
        geom: geometry object corresponding to given measurement

    Return:
        rfl_est: estimate of the surface reflectance based on the given surface model and specified atmospheric state
        coeffs: atmospheric parameters used for the inversion, returned for convenience
    """
    # Figure out which RT object we are using
    # TODO: this is currently very specific to vswir-tir 2-mode, eventually generalize
    my_RT = None
    for rte in RT.rt_engines:
        if rte.treat_as_emissive is False:
            my_RT = rte
            break
    if not my_RT:
        raise ValueError("No suitable RT object for initialization")

    # Get all radiance terms
    (
        rhi,
        L_tot,
        L_down_dir,
        L_down_dif,
        L_dir_dir,
        L_dif_dir,
        L_dir_dif,
        L_dif_dif,
    ) = RT.calc_RT_quantities(x_RT, geom)
    L_atm = RT.get_L_atm(x_RT, geom)
    sphalb = rhi["sphalb"]
    Ls = surface.calc_Ls(x_surface, geom)

    # TODO - make this a function, and use it here and in radiatve transfer
    # transmit thermal emission through the atmosphere
    transup = rhi["transm_up_dir"] + rhi["transm_up_dif"]
    if np.max(transup) > 1.1:
        raise ValueError(
            "Transmittance up is greater than 1.0, which is not physically possible. Most likely, this is an issue with LUT input convention."
        )

    L_up = Ls * transup

    # Resample the components we need to use
    for i in L_atm, L_tot, sphalb, L_up:
        i[:] = instrument.sample(x_instrument, RT.wl, i)

    # Get the wavelengths too - these may also be adjusted
    wl, fwhm = instrument.calibration(x_instrument)

    # Diferent handling for Ls interpolation.
    L_up = interp1d(surface.wl, L_up, fill_value="extrapolate")(wl)

<<<<<<< HEAD
    # TODO - support radiance mode for thermal!
    if (~np.isclose(np.sum(Ls_meas), 0)) and my_RT.rt_mode == "rdn":
        raise NotImplementedError(
            "Thermal emission with radiance mode not yet supported"
        )
    rdn_solrfl = meas - (transup * Ls_meas)
=======
    # Now everything should be in hand to do the calculation
    rdn_solrfl = meas - L_up
    rfl = 1.0 / (L_tot / (rdn_solrfl - L_atm) + sphalb)

    # explicity handle known nan cases - this doesn't handle nans
    # that might appear from the RT directly, as we don't want to
    # cover them up
    rfl[rdn_solrfl - L_atm == 0] = 0.0
    rfl[L_tot == 0] = 0.0
>>>>>>> dc619075

    # While values can go above 1, they shouldn't got that high above.
    # generally it means instability
    rfl[rfl > 1.6] = 1.6

    # interpolate the output
    rfl_est = interp1d(wl, rfl, fill_value="extrapolate")(surface.wl)

    # Some downstream code will benefit from our precalculated
    # atmospheric optical parameters
    coeffs = L_atm, sphalb, L_tot, transup, L_up
    return rfl_est, coeffs


def invert_analytical(
    fm: ForwardModel,
    winidx: np.array,
    meas: np.array,
    geom: Geometry,
    x0: np.array,
    sub_state,
    num_iter: int = 1,
    hash_table: OrderedDict = None,
    hash_size: int = None,
    diag_uncert: bool = True,
    outside_ret_const: float = -0.01,
    fill_value: float = -9999.0,
):
    """Perform an analytical estimate of the conditional MAP estimate for
    a fixed atmosphere.  Based on the "Inner loop" from Susiluoto, 2022.

    Args:
        fm: isofit forward model
        winidx: indices of surface components of state vector (to be solved)
        meas: a one-D numpy vector of radiance in uW/nm/sr/cm2
        geom: geometry object corresponding to given measurement
        x0: the initialization state including surface from the superpixel
            and the atm from the smoothed atmosphere.
        num_iter: number of interations to run through
        hash_table: a hash table to use locally
        hash_size: max size of given hash table
        diag_uncert: flag indicating whether to diagonalize the uncertainty

    Returns:
        x: MAP estimate of the mean
        S: diagonal conditional posterior covariance estimate
    """
    from scipy.linalg.blas import dsymv
    from scipy.linalg.lapack import dpotrf, dpotri

    EXIT_CODE = 0

    # Note, this will fail if x_instrument is populated
    if len(fm.idx_instrument) > 0:
        raise AttributeError(
            "Invert analytical not currently set to "
            "handle instrument state variable indexing"
        )

    x = x0.copy()
    x_surface, x_RT, x_instrument = fm.unpack(x)

    # Get all the RT quantities
    (r, L_tot, L_down_dir, L_down_dif, L_dir_dir, L_dif_dir, L_dir_dif, L_dif_dif) = (
        fm.RT.calc_RT_quantities(x_RT, geom)
    )

    # Path radiance and spherical albedo
    L_atm = fm.RT.get_L_atm(x_RT, geom)
    s = r["sphalb"]

    # Get all the surface quantities for the super pixel
    sub_surface, sub_RT, sub_instrument = fm.unpack(sub_state)

    # Surface reflectance at the wl resolution of fm.RT
    rho_dir_dir, rho_dif_dir = fm.calc_rfl(sub_surface, geom)
    rho_dir_dir = fm.upsample(fm.surface.wl, rho_dir_dir)
    rho_dif_dir = fm.upsample(fm.surface.wl, rho_dif_dir)

    # Background conditions equal to the superpixel reflectance
    bg = s * rho_dif_dir

    # Special case: 1-component model
    if type(L_tot) != np.ndarray or len(L_tot) == 1:
        L_tot = L_down_dir + L_down_dif

    # Get the inversion indices; Include glint indices if applicable
    full_idx = np.concatenate((winidx, fm.idx_surf_nonrfl), axis=0)
    outside_ret_windows = np.ones(len(fm.idx_surface), dtype=bool)
    outside_ret_windows[full_idx] = False
    outside_ret_windows = np.where(outside_ret_windows)[0]
    iv_idx = fm.surface.analytical_iv_idx

    # The H matrix does not change as a function of x-vector
    H = fm.surface.analytical_model(
        bg,
        L_down_dir,
        L_down_dif,
        L_tot,
        geom,
        L_dir_dir=L_dir_dir,
        L_dir_dif=L_dir_dif,
        L_dif_dir=L_dif_dir,
        L_dif_dif=L_dif_dif,
    )
    # Sample just the wavelengths and states of interest
    L = H[winidx, :][:, iv_idx]

    trajectory = np.zeros((num_iter + 1, len(x)))
    trajectory[0, :] = x
    for n in range(num_iter):
        # Measurement uncertainty
        Seps = fm.Seps(x, meas, geom)[winidx, :][:, winidx]

        # Prior covariance
        try:
            Sa = fm.Sa(x, geom)
            Sa_surface = Sa[fm.idx_surface, :][:, fm.idx_surface]
            Sa_inv = svd_inv_sqrt(Sa_surface, hash_table, hash_size)[0]

        except (np.linalg.LinAlgError, ValueError) as e:
            C_rcond = []
            trajectory[n + 1, :] = [fill_value] * len(x)
            if isinstance(e, np.linalg.LinAlgError):
                EXIT_CODE = -15
                continue
            elif isinstance(e, ValueError):
                EXIT_CODE = -11
                continue

        # Prior mean
        xa_full = fm.xa(x, geom)
        xa_surface = xa_full[fm.idx_surface]

        # Save the product of the prior covariance and mean
        prprod = Sa_inv @ xa_surface

        x_surface, x_RT, x_instrument = fm.unpack(x)

        C = dpotrf(Seps, 1)[0]
        P = dpotri(C, 1)[0]

        P_tilde = ((L.T @ P) @ L).T
        P_rcond = Sa_inv[iv_idx, :][:, iv_idx] + P_tilde

        LI_rcond = dpotrf(P_rcond)[0]
        C_rcond = dpotri(LI_rcond)[0]
        xk = dsymv(
            1,
            C_rcond,
            (L.T @ dsymv(1, P, meas[winidx] - L_atm[winidx]) + prprod[iv_idx]),
        )

        # Save trajectory step:
        x_surface[iv_idx] = xk
        if outside_ret_const is None:
            x_surface[outside_ret_windows] = xa_surface[outside_ret_windows]
        else:
            x_surface[outside_ret_windows] = outside_ret_const

        x[fm.idx_surface] = x_surface
        trajectory[n + 1, :] = x

    if diag_uncert:
        if len(C_rcond):
            full_unc = np.ones(len(x))
            full_unc[iv_idx] = np.sqrt(np.diag(C_rcond))
        else:
            full_unc = np.ones(len(x))
            full_unc[iv_idx] = [-9999 for i in x[iv_idx]]

        return trajectory, full_unc, EXIT_CODE
    else:
        return trajectory, C_rcond, EXIT_CODE


def invert_simple(forward: ForwardModel, meas: np.array, geom: Geometry):
    """Find an initial guess at the state vector. This currently uses
    traditional (non-iterative, heuristic) atmospheric correction.

    Args:
        forward: isofit forward model
        meas: a one-D numpy vector of radiance in uW/nm/sr/cm2
        geom: geometry object corresponding to given measurement

    Returns:
        x: estimate of the full statevector based on initial conditions, geometry, and a heuristic guess
    """

    surface = forward.surface
    RT = forward.RT
    instrument = forward.instrument

    vswir_present = False
    if any(forward.surface.wl < 2600):
        vswir_present = True

    tir_present = False
    if any(forward.surface.wl > 2600):
        tir_present = True

    # First step is to get the atmosphere. We start from the initial state
    # and estimate atmospheric terms using traditional heuristics.
    x = forward.init.copy()
    x_surface, x_RT, x_instrument = forward.unpack(x)

    if vswir_present:
        x[forward.idx_RT] = heuristic_atmosphere(
            RT, instrument, x_RT, x_instrument, meas, geom
        )

    # Now, with atmosphere fixed, we can invert the radiance algebraically
    # via Lambertian approximations to get reflectance
    x_surface, x_RT, x_instrument = forward.unpack(x)
    rfl_est, coeffs = invert_algebraic(
        surface, RT, instrument, x_surface, x_RT, x_instrument, meas, geom
    )

    # Condition thermal part on the VSWIR portion. Only works for
    # Multicomponent surfaces. Finds the cluster nearest the VSWIR heuristic
    # inversion and uses it for the TIR suface initialization.
    if tir_present:
        tir_idx = np.where(forward.surface.wl > 3000)[0]

        if vswir_present:
            x_surface_temp = x_surface.copy()
            x_surface_temp[: len(rfl_est)] = rfl_est
            mu = forward.surface.xa(x_surface_temp, geom)
            rfl_est[tir_idx] = mu[tir_idx]
        else:
            rfl_est = 0.03 * np.ones(len(forward.surface.wl))

    # Now we have an estimated reflectance. Fit the surface parameters.
    x_surface[forward.idx_surface] = forward.surface.fit_params(rfl_est, geom)

    # Find temperature of emissive surfaces
    if tir_present:
        # Estimate the total radiance at sensor, leaving out surface emission
        # Radiate transfer calculations could take place at high spectral resolution
        # so we upsample the surface reflectance
        rfl_hi = forward.upsample(forward.surface.wl, rfl_est)
        _, sphalb, _, transup, _ = coeffs

        L_atm = RT.get_L_atm(x_RT, geom)
        L_down_transmitted, _, _ = RT.get_L_down_transmitted(x_RT, geom)
        L_total_without_surface_emission = L_atm + L_down_transmitted * rfl_hi / (
            1.0 - sphalb * rfl_hi
        )

        # These tend to have high transmission factors; the emissivity of most
        # materials is nearly 1 for these bands, so they are good for
        # initializing the surface temperature.
        clearest_wavelengths = [10125.0, 10390.00, 10690.00]

        # This is fragile if other instruments have different wavelength
        # spacing or range
        clearest_indices = [
            np.argmin(np.absolute(RT.wl - w)) for w in clearest_wavelengths
        ]

        # Error function for nonlinear temperature fit
        def err(z):
            T = z
            emissivity = forward.surface.emissivity_for_surface_T_init
            Ls_est, d = emissive_radiance(
                emissivity, T, forward.surface.wl[clearest_indices]
            )
            resid = (
                transup[clearest_indices] * Ls_est
                + L_total_without_surface_emission[clearest_indices]
                - meas[clearest_indices]
            )
            return sum(resid**2)

        # Fit temperature, set bounds,  and set the initial values
        idx_T = forward.surface.surf_temp_ind
        Tinit = np.array([forward.surface.init[idx_T]])
        Tbest = minimize(err, Tinit).x
        T = max(
            forward.surface.bounds[idx_T][0] + eps,
            min(Tbest, forward.surface.bounds[idx_T][1] - eps),
        )
        x_surface[idx_T] = Tbest
        forward.surface.init[idx_T] = T

    # Update the full state vector
    x[forward.idx_surface] = x_surface

    # If available, get initial guess of surface elevation from location file.
    if geom.surface_elevation_km and "surface_elevation_km" in RT.statevec_names:
        ind_sv = forward.idx_RT[RT.statevec_names.index("surface_elevation_km")]
        if geom.surface_elevation_km < 0.0:
            x[ind_sv] = 0.0
        else:
            x[ind_sv] = geom.surface_elevation_km

    # We record these initial values in the geometry object - the only
    # "stateful" part of the retrieval
    geom.x_surf_init = x[forward.idx_surface]
    geom.x_RT_init = x[forward.idx_RT]

    return x


def invert_liquid_water(
    rfl_meas: np.array,
    wl: np.array,
    l_shoulder: float = 850,
    r_shoulder: float = 1100,
    lw_init: tuple = (0.02, 0.3, 0.0002),
    lw_bounds: tuple = ([0, 0.5], [0, 1.0], [-0.0004, 0.0004]),
    ewt_detection_limit: float = 0.5,
    return_abs_co: bool = False,
):
    """Given a reflectance estimate, fit a state vector including liquid water path length
    based on a simple Beer-Lambert surface model.

    Args:
        rfl_meas:            surface reflectance spectrum
        wl:                  instrument wavelengths, must be same size as rfl_meas
        l_shoulder:          wavelength of left absorption feature shoulder
        r_shoulder:          wavelength of right absorption feature shoulder
        lw_init:             initial guess for liquid water path length, intercept, and slope
        lw_bounds:           lower and upper bounds for liquid water path length, intercept, and slope
        ewt_detection_limit: upper detection limit for ewt
        return_abs_co:       if True, returns absorption coefficients of liquid water

    Returns:
        solution: estimated liquid water path length, intercept, and slope based on a given surface reflectance
    """

    # params needed for liquid water fitting
    lw_feature_left = np.argmin(abs(l_shoulder - wl))
    lw_feature_right = np.argmin(abs(r_shoulder - wl))
    wl_sel = wl[lw_feature_left : lw_feature_right + 1]

    # adjust upper detection limit for ewt if specified
    if ewt_detection_limit != 0.5:
        lw_bounds[0][1] = ewt_detection_limit

    # load imaginary part of liquid water refractive index and calculate wavelength dependent absorption coefficient
    path_k = env.path("data", "iop", "k_liquid_water_ice.csv")

    k_wi = pd.read_csv(path_k)
    wl_water, k_water = get_refractive_index(
        k_wi=k_wi, a=0, b=982, col_wvl="wvl_6", col_k="T = 20°C"
    )
    kw = np.interp(x=wl_sel, xp=wl_water, fp=k_water)
    abs_co_w = 4 * np.pi * kw / wl_sel

    rfl_meas_sel = rfl_meas[lw_feature_left : lw_feature_right + 1]

    x_opt = least_squares(
        fun=beer_lambert_model,
        x0=lw_init,
        jac="2-point",
        method="trf",
        bounds=(
            np.array([lw_bounds[ii][0] for ii in range(3)]),
            np.array([lw_bounds[ii][1] for ii in range(3)]),
        ),
        max_nfev=15,
        args=(rfl_meas_sel, wl_sel, abs_co_w),
    )

    solution = x_opt.x

    if return_abs_co:
        return solution, abs_co_w
    else:
        return solution


def beer_lambert_model(x, y, wl, alpha_lw):
    """Function, which computes the vector of residuals between measured and modeled surface reflectance optimizing
    for path length of surface liquid water based on the Beer-Lambert attenuation law.

    Args:
        x:        state vector (liquid water path length, intercept, slope)
        y:        measurement (surface reflectance spectrum)
        wl:       instrument wavelengths
        alpha_lw: wavelength dependent absorption coefficients of liquid water

    Returns:
        resid: residual between modeled and measured surface reflectance
    """

    attenuation = np.exp(-x[0] * 1e7 * alpha_lw)
    rho = (x[1] + x[2] * wl) * attenuation
    resid = rho - y

    return resid<|MERGE_RESOLUTION|>--- conflicted
+++ resolved
@@ -221,14 +221,6 @@
     # Diferent handling for Ls interpolation.
     L_up = interp1d(surface.wl, L_up, fill_value="extrapolate")(wl)
 
-<<<<<<< HEAD
-    # TODO - support radiance mode for thermal!
-    if (~np.isclose(np.sum(Ls_meas), 0)) and my_RT.rt_mode == "rdn":
-        raise NotImplementedError(
-            "Thermal emission with radiance mode not yet supported"
-        )
-    rdn_solrfl = meas - (transup * Ls_meas)
-=======
     # Now everything should be in hand to do the calculation
     rdn_solrfl = meas - L_up
     rfl = 1.0 / (L_tot / (rdn_solrfl - L_atm) + sphalb)
@@ -238,7 +230,6 @@
     # cover them up
     rfl[rdn_solrfl - L_atm == 0] = 0.0
     rfl[L_tot == 0] = 0.0
->>>>>>> dc619075
 
     # While values can go above 1, they shouldn't got that high above.
     # generally it means instability
