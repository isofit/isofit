--- conflicted
+++ resolved
@@ -70,44 +70,9 @@
         # Data likelihood term
         Seps = self.fm.Seps(x, rdn_meas, geom)
         Seps_win = np.array([Seps[i, self.winidx] for i in self.winidx])
-<<<<<<< HEAD
-
-        x_surface, x_RT, x_instrument = self.fm.unpack(x)
 
         # Get RT quantities
-        (
-            r,
-            L_tot,
-            L_down_dir,
-            L_down_dif,
-            L_dir_dir,
-            L_dif_dir,
-            L_dir_dif,
-            L_dif_dif,
-        ) = self.fm.calc_RT_quantities(x_RT, geom)
-
-        # Get Surface quantities - handles upsampling
-        (rho_dir_dir, rho_dif_dir, drfl_dsurface, Ls, dLs_dsurface) = (
-            calc_surface_quantities(x_surface, geom, L_down_dir, L_down_dif)
-        )
-
-        rdn_est = self.fm.calc_rdn(
-            x_RT,
-            rho_dir_dir,
-            rho_dif_dir,
-            Ls,
-            L_tot,
-            L_dir_dir,
-            L_dif_dir,
-            L_dir_dif,
-            L_dif_dif,
-            r,
-            geom,
-        )
-
-=======
-        rdn_est = self.fm.calc_rdn(x=x, geom=geom)
->>>>>>> 8bd625a4
+        rdn_est = self.fm.calc_meas(x=x, geom=geom)
         pm = self.stable_mvnpdf(rdn_est[self.winidx], Seps_win, rdn_meas[self.winidx])
         return pa + pm
 
