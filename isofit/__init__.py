#! /usr/bin/env python
#
#  Copyright 2018 California Institute of Technology
#
#  Licensed under the Apache License, Version 2.0 (the "License");
#  you may not use this file except in compliance with the License.
#  You may obtain a copy of the License at
#
#      http://www.apache.org/licenses/LICENSE-2.0
#
#  Unless required by applicable law or agreed to in writing, software
#  distributed under the License is distributed on an "AS IS" BASIS,
#  WITHOUT WARRANTIES OR CONDITIONS OF ANY KIND, either express or implied.
#  See the License for the specific language governing permissions and
#  limitations under the License.
#
# ISOFIT: Imaging Spectrometer Optimal FITting
# Author: David R Thompson, david.r.thompson@jpl.nasa.gov
#         Philip G Brodrick, philip.brodrick@jpl.nasa.gov
#
<<<<<<< HEAD
__version__ = "3.4.1"
=======
__version__ = "3.4.0"
>>>>>>> a5720489

import logging

from threadpoolctl import threadpool_info

from isofit.debug import ray

Logger = logging.getLogger("isofit")


def checkNumThreads():
    """
    Checks the num_threads setting in the environment and raises a strong warning if it
    is not set to 1 .
    """
    threads = "unknown"
    error = False
    if info := threadpool_info():
        threads = info[0]["num_threads"]
        if threads > 1:
            error = "greater than"
    else:
        error = "not set to"

    if error:
        Logger.warning(
            f"""
******************************************************************************************
! Number of threads is {error} 1 (currently: {threads}), this may greatly impact performance
! Please set this the environment variables 'MKL_NUM_THREADS' and 'OMP_NUM_THREADS' to '1'
******************************************************************************************\
"""
        )<|MERGE_RESOLUTION|>--- conflicted
+++ resolved
@@ -18,11 +18,8 @@
 # Author: David R Thompson, david.r.thompson@jpl.nasa.gov
 #         Philip G Brodrick, philip.brodrick@jpl.nasa.gov
 #
-<<<<<<< HEAD
 __version__ = "3.4.1"
-=======
-__version__ = "3.4.0"
->>>>>>> a5720489
+
 
 import logging
 
