#! /usr/bin/env python
#
#  Copyright 2018 California Institute of Technology
#
#  Licensed under the Apache License, Version 2.0 (the "License");
#  you may not use this file except in compliance with the License.
#  You may obtain a copy of the License at
#
#      http://www.apache.org/licenses/LICENSE-2.0
#
#  Unless required by applicable law or agreed to in writing, software
#  distributed under the License is distributed on an "AS IS" BASIS,
#  WITHOUT WARRANTIES OR CONDITIONS OF ANY KIND, either express or implied.
#  See the License for the specific language governing permissions and
#  limitations under the License.
#
# ISOFIT: Imaging Spectrometer Optimal FITting
# Author: David R Thompson, david.r.thompson@jpl.nasa.gov
#         Philip G Brodrick, philip.brodrick@jpl.nasa.gov
#
### Variables ###
import importlib.metadata

__version__ = importlib.metadata.version(__package__ or __name__)

import logging

from threadpoolctl import threadpool_info

<<<<<<< HEAD
if os.environ.get("ISOFIT_DEBUG"):
    Logger.info("Using ISOFIT internal ray")
    from .wrappers import ray_wrapper as ray
else:
    import ray
=======
from isofit.debug import ray
>>>>>>> 7f5e7fc6

Logger = logging.getLogger("isofit")


def checkNumThreads():
    """
    Checks the num_threads setting in the environment and raises a strong warning if it
    is not set to 1 .
    """
    error = False
    if info := threadpool_info():
        if info[0]["num_threads"] > 1:
            error = "greater than"
    else:
        error = "not set to"

    if error:
        Logger.warning(
            f"""
******************************************************************************************
! Number of threads is {error} 1, this may greatly impact performance
! Please set this the environment variables 'MKL_NUM_THREADS' and 'OMP_NUM_THREADS' to '1'
******************************************************************************************\
"""
        )<|MERGE_RESOLUTION|>--- conflicted
+++ resolved
@@ -27,15 +27,7 @@
 
 from threadpoolctl import threadpool_info
 
-<<<<<<< HEAD
-if os.environ.get("ISOFIT_DEBUG"):
-    Logger.info("Using ISOFIT internal ray")
-    from .wrappers import ray_wrapper as ray
-else:
-    import ray
-=======
 from isofit.debug import ray
->>>>>>> 7f5e7fc6
 
 Logger = logging.getLogger("isofit")
 
