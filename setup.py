#! /usr/bin/env python3
#
#  Copyright 2018 California Institute of Technology
#
#  Licensed under the Apache License, Version 2.0 (the "License");
#  you may not use this file except in compliance with the License.
#  You may obtain a copy of the License at
#
#      http://www.apache.org/licenses/LICENSE-2.0
#
#  Unless required by applicable law or agreed to in writing, software
#  distributed under the License is distributed on an "AS IS" BASIS,
#  WITHOUT WARRANTIES OR CONDITIONS OF ANY KIND, either express or implied.
#  See the License for the specific language governing permissions and
#  limitations under the License.
#
# ISOFIT: Imaging Spectrometer Optimal FITting
# Author: David R Thompson, david.r.thompson@jpl.nasa.gov
#

from io import open
from setuptools import setup, find_packages
from isofit import __version__

with open('README.rst', 'r') as f:
    LONG_DESCRIPTION = f.read()

LICENSE = "Apache Software License (http://www.apache.org/licenses/LICENSE-2.0)"

setup(name='isofit',
<<<<<<< HEAD
    version='1.0.5',
    url='http://github.com/davidraythompson/isofit/',
    license=lic,
    author='David R. Thompson, Winston Olson-Duvall, and Team',
    author_email='david.r.thompson@jpl.nasa.gov',
    description='Imaging Spectrometer Optimal FITting',
    long_description=long_description,
    long_description_content_type='text/x-rst',
    packages=find_packages(),
    install_requires=['scipy>=1.1.0',
                      'numba>=0.38.0',
                      'matplotlib>=2.2.2',
                      'scikit-learn>=0.19.1',
                      'spectral>=0.19',
                      'pytest>=3.5.1',
                      'pep8>=1.7.1',
                      'xxhash>=1.2.0'],
    python_requires='>=3',
    platforms='any',
    classifiers=['Programming Language :: Python :: 3',
        'License :: OSI Approved :: Apache Software License',
        'Operating System :: OS Independent'])
=======
      version=__version__,
      url='http://github.com/isofit/isofit/',
      license=LICENSE,
      author='David R. Thompson, Winston Olson-Duvall, and Team',
      author_email='david.r.thompson@jpl.nasa.gov',
      description='Imaging Spectrometer Optimal FITting',
      long_description=LONG_DESCRIPTION,
      long_description_content_type='text/x-rst',
      packages=find_packages(),
      include_package_data=True,
      scripts=['bin/isofit',
               'bin/sunposition'],
      install_requires=['scipy>=1.1.0',
                        'numba>=0.38.0',
                        'matplotlib>=2.2.2',
                        'scikit-learn>=0.19.1',
                        'scikit-image>=0.16.2',
                        'spectral>=0.19',
                        'pytest>=3.5.1',
                        'pep8>=1.7.1',
                        'xxhash>=1.2.0',
                        'pyyaml>=5.3.1'],
      python_requires='>=3',
      platforms='any',
      classifiers=['Programming Language :: Python :: 3',
                   'License :: OSI Approved :: Apache Software License',
                   'Operating System :: OS Independent'])
>>>>>>> ebad129e
<|MERGE_RESOLUTION|>--- conflicted
+++ resolved
@@ -28,30 +28,6 @@
 LICENSE = "Apache Software License (http://www.apache.org/licenses/LICENSE-2.0)"
 
 setup(name='isofit',
-<<<<<<< HEAD
-    version='1.0.5',
-    url='http://github.com/davidraythompson/isofit/',
-    license=lic,
-    author='David R. Thompson, Winston Olson-Duvall, and Team',
-    author_email='david.r.thompson@jpl.nasa.gov',
-    description='Imaging Spectrometer Optimal FITting',
-    long_description=long_description,
-    long_description_content_type='text/x-rst',
-    packages=find_packages(),
-    install_requires=['scipy>=1.1.0',
-                      'numba>=0.38.0',
-                      'matplotlib>=2.2.2',
-                      'scikit-learn>=0.19.1',
-                      'spectral>=0.19',
-                      'pytest>=3.5.1',
-                      'pep8>=1.7.1',
-                      'xxhash>=1.2.0'],
-    python_requires='>=3',
-    platforms='any',
-    classifiers=['Programming Language :: Python :: 3',
-        'License :: OSI Approved :: Apache Software License',
-        'Operating System :: OS Independent'])
-=======
       version=__version__,
       url='http://github.com/isofit/isofit/',
       license=LICENSE,
@@ -78,5 +54,4 @@
       platforms='any',
       classifiers=['Programming Language :: Python :: 3',
                    'License :: OSI Approved :: Apache Software License',
-                   'Operating System :: OS Independent'])
->>>>>>> ebad129e
+                   'Operating System :: OS Independent'])