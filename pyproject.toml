--- conflicted
+++ resolved
@@ -1,10 +1,6 @@
 [project]
 name = "isofit"
-<<<<<<< HEAD
-version = "3.3.0"
-=======
 dynamic = ["version"]
->>>>>>> d320a292
 description = "Imaging Spectrometer Optimal FITting"
 readme = "README.rst"
 requires-python = ">=3.8"
